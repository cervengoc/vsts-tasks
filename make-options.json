{
    "tasks": [
        "AndroidSigning",
        "ANT",
        "ArchiveFiles",
        "AzureAppServiceManage",
        "AzureCLI",
        "AzureCloudPowerShellDeployment",
        "AzureFileCopy",
        "AzurePowerShell",
        "AzureRmWebAppDeployment",
        "BatchScript",
        "Chef",
        "ChefKnife",
        "CMake",
        "CmdLine",
        "CocoaPods",
        "CopyFiles",
        "CopyFilesOverSSH",
        "CopyPublishBuildArtifacts",
        "cURLUploader",
        "DecryptFile",
        "DeleteFiles",
        "DeployAzureResourceGroup",
        "DeployVisualStudioTestAgent",
        "DotNetCoreCLI",
        "ExtractFiles",
        "FtpUpload",
        "Gradle",
        "Grunt",
        "Gulp",
        "IISWebAppDeploymentOnMachineGroup",
        "JenkinsDownloadArtifacts",
        "JenkinsQueueJob",
        "ManualIntervention",
        "Maven",
        "MSBuild",
        "Npm",
        "NuGetInstaller",
        "NugetPackager",
        "NuGetPublisher",
        "powerShell",
        "PowerShellOnTargetMachines",
        "PublishBuildArtifacts",
        "PublishCodeCoverageResults",
        "PublishSymbols",
        "PublishTestResults",
        "QuickPerfTest",
        "RunDistributedTests",
        "RunJMeterLoadTest",
        "RunLoadTest",
        "ServiceFabricDeploy",
        "ServiceFabricUpdateAppVersions",
        "ShellScript",
        "SonarQubePostTest",
        "SonarQubePreBuild",
        "SqlAzureDacpacDeployment",
<<<<<<< HEAD
        "SqlServerDacpacDeployment",
        "SqlDacpacDeploymentOnMachineGroup",
=======
>>>>>>> 4c16be1e
        "SSH",
        "VSBuild",
        "VsTest",
        "WindowsMachineFileCopy",
        "XamarinAndroid",
        "XamarinComponentRestore",
        "XamariniOS",
        "XamarinTestCloud",
        "Xcode",
        "XcodePackageiOS"
    ],
    "taskResources": [
        "*.ps1",
        "*.psd1",
        "*.psm1",
        "*.sh",
        "*.txt",
        "icon.png",
        "icon.svg",
        "module.json",
        "node_modules",
        "package.json",
        "Strings",
        "task.json",
        "task.loc.json",
        "Tests"
    ]
}<|MERGE_RESOLUTION|>--- conflicted
+++ resolved
@@ -55,11 +55,7 @@
         "SonarQubePostTest",
         "SonarQubePreBuild",
         "SqlAzureDacpacDeployment",
-<<<<<<< HEAD
-        "SqlServerDacpacDeployment",
         "SqlDacpacDeploymentOnMachineGroup",
-=======
->>>>>>> 4c16be1e
         "SSH",
         "VSBuild",
         "VsTest",
