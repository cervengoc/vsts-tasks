--- conflicted
+++ resolved
@@ -1,9 +1,4 @@
 {
-<<<<<<< HEAD
     "vsts-task-lib":"0.6.0",
-    "vsts-task-sdk":"0.5.1"
-=======
-    "vsts-task-lib":"0.5.10",
     "vsts-task-sdk":"0.6.0"
->>>>>>> 8329b4d5
 }