--- conflicted
+++ resolved
@@ -31,15 +31,6 @@
 $useHttpProtocolOption = '-UseHttp'
 $useHttpsProtocolOption = ''
 
-<<<<<<< HEAD
-=======
-# Constants +  Defaults #
-$resourceFQDNKeyName = 'Microsoft-Vslabs-MG-Resource-FQDN'
-$resourceWinRMHttpPortKeyName = 'WinRM_Http'
-$defaultWinRMHttpPort = '5985'
-$defaultHttpProtocolOption = '-UseHttp' # For on-prem BDT only HTTP support enabled , use this as default until https support is not enabled 
-$defaultSkipCACheckOption = ''	
->>>>>>> d4c54d34
 $doSkipCACheckOption = '-SkipCACheck'
 $doNotSkipCACheckOption = ''
 
@@ -49,9 +40,9 @@
 function Get-ResourceWinRmConfig
 {
 	param([string]$resourceName)
-
+		
 	$resourceProperties = @{}
-		
+
 	$winrmPortToUse = ''
     $protocolToUse = ''
     # check whether https port is defined for resource
@@ -60,14 +51,14 @@
     {
         Write-Verbose "`t Resource: $resourceName does not have any winrm https port defined, checking for winrm http port" -Verbose
         $winrmHttpPort = Get-EnvironmentProperty -EnvironmentName $environmentName -Key $resourceWinRMHttpPortKeyName -Connection $connection -ResourceName $resourceName
-
+	
         # if resource does not have any port defined then, use https port by default
         if ([string]::IsNullOrEmpty($winrmHttpPort))
         {
             throw("`t Resource: $resourceName does not have any winrm http or https port defined, failing the operation")
-        }
+}
         else
-        {
+{
             # if resource has winrm http port defined
             $winrmPortToUse = $winrmHttpPort
             $protocolToUse = $useHttpProtocolOption
@@ -79,12 +70,12 @@
         $winrmPortToUse = $winrmHttpsPort
         $protocolToUse = $useHttpsProtocolOption
     }
-
+	
 	$resourceProperties.protocolOption = $protocolToUse
 	$resourceProperties.winrmPort = $winrmPortToUse
-
+	
 	return $resourceProperties;
-
+		
 }
 
 function Get-SkipCACheckOption
@@ -95,46 +86,46 @@
 		[string]$environmentName,
         [Microsoft.VisualStudio.Services.Client.VssConnection]$connection
 	)
-
+		
 	$doSkipCACheckOption = '-SkipCACheck'
 	$doNotSkipCACheckOption = ''
     $skipCACheckOption = $doSkipCACheckOption
-
+	
 	$skipCACheckKeyName = Get-SkipCACheckTagKey
-
+		
     # get skipCACheck option from environment
     $skipCACheckBool = Get-EnvironmentProperty -EnvironmentName $environmentName -Key $skipCACheckKeyName -Connection $connection
-
+		
     if ($skipCACheckBool -eq "false")
-    {
+	{
         $skipCACheckOption = $doNotSkipCACheckOption
     }
 
     return $skipCACheckOption
-}
+	}
 
 function Get-ResourceConnectionDetails
-{
+	{
     param([object]$resource)
-	
+		
 	$resourceProperties = @{}
 	$resourceName = $resource.Name 
 	
 	$fqdn = Get-EnvironmentProperty -EnvironmentName $environmentName -Key $resourceFQDNKeyName -Connection $connection -ResourceName $resourceName -ErrorAction Stop	
 	$winrmconfig = Get-ResourceWinRmConfig -resourceName $resourceName
-			
+	
 	$resourceProperties.fqdn = $fqdn
 	$resourceProperties.winrmPort = $winrmconfig.winrmPort
 	$resourceProperties.protocolOption = $winrmconfig.protocolOption
 	$resourceProperties.credential = Get-ResourceCredentials -resource $resource	
-		
+	
 	return $resourceProperties
 }
 
 function Get-ResourcesProperties
 {
 	param([object]$resources)
-
+	
 	$skipCACheckOption = Get-SkipCACheckOption -environmentName $environmentName -connection $connection
 	
 	[hashtable]$resourcesPropertyBag = @{}
