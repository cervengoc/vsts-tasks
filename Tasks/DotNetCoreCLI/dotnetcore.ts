import tl = require("vsts-task-lib/task");
import tr = require("vsts-task-lib/toolrunner");
import path = require("path");
import fs = require("fs");
var archiver = require('archiver');

import * as packCommand from './packcommand';
import * as pushCommand from './pushcommand';
import * as restoreCommand from './restorecommand';
import * as utility from "./Common/utility";

export class dotNetExe {
    private command: string;
    private projects: string[];
    private arguments: string;
    private publishWebProjects: boolean;
    private zipAfterPublish: boolean;
    private outputArgument: string = "";
    private outputArgumentIndex: number = 0;
    private workingDirectory: string;

    constructor() {
        this.command = tl.getInput("command");
        this.projects = tl.getDelimitedInput("projects", "\n", false);
        this.arguments = tl.getInput("arguments", false) || "";
        this.publishWebProjects = tl.getBoolInput("publishWebProjects", false);
        this.zipAfterPublish = tl.getBoolInput("zipAfterPublish", false);
        this.workingDirectory = tl.getPathInput("workingDirectory", false);
    }

    public async execute() {
        tl.setResourcePath(path.join(__dirname, "task.json"));
<<<<<<< HEAD
        this.setConsoleCodePage();
        if (this.command === "custom") {
            this.command = tl.getInput("custom", true);
        }
=======
>>>>>>> 9440f086

        switch (this.command) {
            case "build":
            case "publish":
            case "run":
                await this.executeBasicCommand();
                break;
            case "custom":
                this.command = tl.getInput("custom", true);
                await this.executeBasicCommand();
                break;
            case "test":
                await this.executeTestCommand();
                break;
            case "restore":
                await restoreCommand.run();
                break;
            case "pack":
                await packCommand.run();
                break;
            case "push":
                await pushCommand.run();
                break;
            default:
                tl.setResult(tl.TaskResult.Failed, tl.loc("Error_CommandNotRecognized", this.command));
        }
    }

    private  setConsoleCodePage() {
        // set the console code page to "UTF-8"
        if (tl.osType() === 'Windows_NT') {
            tl.execSync(path.resolve(process.env.windir, "system32", "chcp.com"), ["65001"]);
        }
    }

    private async executeBasicCommand() {
        var dotnetPath = tl.which("dotnet", true);

        this.extractOutputArgument();

        // Use empty string when no project file is specified to operate on the current directory
        var projectFiles = this.getProjectFiles();
        if (projectFiles.length === 0) {
            throw tl.loc("noProjectFilesFound");
        }
        var failedProjects: string[] = [];
        for (const fileIndex of Object.keys(projectFiles)) {
            var projectFile = projectFiles[fileIndex];
            var dotnet = tl.tool(dotnetPath);
            dotnet.arg(this.command);
            dotnet.arg(projectFile);
            var dotnetArguments = this.arguments;
            if (this.isPublishCommand() && this.outputArgument && tl.getBoolInput("modifyOutputPath")) {
                var output = dotNetExe.getModifiedOutputForProjectFile(this.outputArgument, projectFile);
                dotnetArguments = this.replaceOutputArgument(output);
            }
            dotnet.line(dotnetArguments);
            try {
                var result = await dotnet.exec(<tr.IExecOptions>{
                    cwd: this.workingDirectory
                });
                await this.zipAfterPublishIfRequired(projectFile);
            } catch (err) {
                tl.error(err);
                failedProjects.push(projectFile);
            }
        }
        if (failedProjects.length > 0) {
            throw tl.loc("dotnetCommandFailed", failedProjects);
        }
    }

    private async executeTestCommand(): Promise<void> {
        const dotnetPath = tl.which('dotnet', true);
        const enablePublishTestResults: boolean = tl.getBoolInput('publishTestResults', false) || false;
        const resultsDirectory = tl.getVariable('Agent.TempDirectory');

        if (enablePublishTestResults && enablePublishTestResults === true) {
            this.arguments = this.arguments.concat(` --logger trx --results-directory ${resultsDirectory}`);
        }

        // Use empty string when no project file is specified to operate on the current directory
        const projectFiles = this.getProjectFiles();
        if (projectFiles.length === 0) {
            tl.warning(tl.loc('noProjectFilesFound'));
            return;
        }

        const failedProjects: string[] = [];
        for (const fileIndex of Object.keys(projectFiles)) {
            const projectFile = projectFiles[fileIndex];
            const dotnet = tl.tool(dotnetPath);
            dotnet.arg(this.command);
            dotnet.arg(projectFile);
            dotnet.line(this.arguments);
            try {
                const result = await dotnet.exec(<tr.IExecOptions>{
                    cwd: this.workingDirectory
                });
            } catch (err) {
                tl.error(err);
                failedProjects.push(projectFile);
            }
        }
        if (enablePublishTestResults && enablePublishTestResults === true) {
            this.publishTestResults(resultsDirectory);
        }
        if (failedProjects.length > 0) {
            throw tl.loc('dotnetCommandFailed', failedProjects);
        }
    }

    private publishTestResults(resultsDir: string): void {
        const buildConfig = tl.getVariable('BuildConfiguration');
        const buildPlaform = tl.getVariable('BuildPlatform');
        const matchingTestResultsFiles: string[] = tl.findMatch(resultsDir, '**/*.trx');
        if (!matchingTestResultsFiles || matchingTestResultsFiles.length === 0) {
            tl.warning('No test result files were found.');
        } else {
            const tp: tl.TestPublisher = new tl.TestPublisher('VSTest');
            tp.publish(matchingTestResultsFiles, 'false', buildPlaform, buildConfig, '', 'true');
            //refer https://github.com/Microsoft/vsts-task-lib/blob/master/node/task.ts#L1620
        }
    }

    private replaceOutputArgument(modifiedOutput: string) {
        var str = this.arguments;
        var index = this.outputArgumentIndex;
        return str.substr(0, index) + str.substr(index).replace(this.outputArgument, modifiedOutput);
    }

    private async zipAfterPublishIfRequired(projectFile: string) {
        if (this.isPublishCommand() && this.zipAfterPublish) {
            var outputSource: string = "";
            if (this.outputArgument) {
                if (tl.getBoolInput("modifyOutputPath")) {
                    outputSource = dotNetExe.getModifiedOutputForProjectFile(this.outputArgument, projectFile);
                } else {
                    outputSource = this.outputArgument;
                }

            }
            else {
                var pattern = "**/publish";
                var files = tl.findMatch(path.dirname(projectFile), pattern);
                for (var fileIndex in files) {
                    var file = files[fileIndex];
                    if (fs.lstatSync(file).isDirectory) {
                        outputSource = file;
                        break;
                    }
                }
            }

            tl.debug("Zip Source: " + outputSource);
            if (outputSource) {
                var outputTarget = outputSource + ".zip";
                await this.zip(outputSource, outputTarget);
                tl.rmRF(outputSource);
            }
            else {
                throw tl.loc("noPublishFolderFoundToZip", projectFile);
            }
        }
    }

    private zip(source: string, target: string) {
        tl.debug("Zip arguments: Source: " + source + " , target: " + target);

        return new Promise((resolve, reject) => {
            var output = fs.createWriteStream(target);

            output.on('close', function () {
                tl.debug('Successfully created archive ' + target);
                resolve(target);
            });

            output.on('error', function (error) {
                reject(error);
            });

            var archive = archiver('zip');
            archive.pipe(output);
            archive.directory(source, '/');
            archive.finalize();
        });
    }

    private extractOutputArgument(): void {
        if (!this.arguments || !this.arguments.trim()) {
            return;
        }

        var argString = this.arguments.trim();
        var isOutputOption = false;
        var inQuotes = false;
        var escaped = false;
        var arg = '';
        var i = 0;
        var append = function (c) {
            // we only escape double quotes.
            if (escaped && c !== '"') {
                arg += '\\';
            }
            arg += c;
            escaped = false;
        };
        var nextArg = function () {
            arg = '';
            for (; i < argString.length; i++) {
                var c = argString.charAt(i);
                if (c === '"') {
                    if (!escaped) {
                        inQuotes = !inQuotes;
                    }
                    else {
                        append(c);
                    }
                    continue;
                }
                if (c === "\\" && inQuotes && !escaped) {
                    escaped = true;
                    continue;
                }
                if (c === ' ' && !inQuotes) {
                    if (arg.length > 0) {
                        return arg.trim();
                    }
                    continue;
                }
                append(c);
            }

            if (arg.length > 0) {
                return arg.trim();
            }

            return null;
        }

        var token = nextArg();
        while (token) {
            var tokenUpper = token.toUpperCase();
            if (this.isPublishCommand() && (tokenUpper === "--OUTPUT" || tokenUpper === "-O")) {
                isOutputOption = true;
                this.outputArgumentIndex = i;
            }
            else if (isOutputOption) {
                this.outputArgument = token;
                isOutputOption = false;
            }

            token = nextArg();
        }
    }

    private getProjectFiles(): string[] {
        var projectPattern = this.projects;
        var searchWebProjects = this.isPublishCommand() && this.publishWebProjects;
        if (searchWebProjects) {
            projectPattern = ["**/*.csproj", "**/*.vbproj", "**/*.fsproj"];
        }

        var projectFiles = utility.getProjectFiles(projectPattern);

        if (searchWebProjects) {
            projectFiles = projectFiles.filter(function (file, index, files): boolean {
                var directory = path.dirname(file);
                return tl.exist(path.join(directory, "web.config"))
                    || tl.exist(path.join(directory, "wwwroot"));
            });

            if (!projectFiles.length) {
                tl.error(tl.loc("noWebProjctFound"));
            }
        }

        return projectFiles;
    }

    private isPublishCommand(): boolean {
        return this.command === "publish";
    }

    private static getModifiedOutputForProjectFile(outputBase: string, projectFile: string): string {
        return path.join(outputBase, path.basename(path.dirname(projectFile)));
    }
}

var exe = new dotNetExe();
exe.execute().catch((reason) => tl.setResult(tl.TaskResult.Failed, reason));<|MERGE_RESOLUTION|>--- conflicted
+++ resolved
@@ -30,13 +30,10 @@
 
     public async execute() {
         tl.setResourcePath(path.join(__dirname, "task.json"));
-<<<<<<< HEAD
         this.setConsoleCodePage();
         if (this.command === "custom") {
             this.command = tl.getInput("custom", true);
         }
-=======
->>>>>>> 9440f086
 
         switch (this.command) {
             case "build":
