--- conflicted
+++ resolved
@@ -6,14 +6,10 @@
 import tl = require('vsts-task-lib/task');
 
 export class AzureBlobProvider implements models.IArtifactProvider {
-<<<<<<< HEAD
-    constructor(storageAccount: string, container: string, accessKey: string, prefixFolderPath?: string, host?: string, downloadRelativeToPrefixPath?: boolean) {
-=======
 
     public artifactItemStore: store.ArtifactItemStore;
 
     constructor(storageAccount: string, container: string, accessKey: string, prefixFolderPath?: string, host?: string, addPrefixToDownloadedItems?: boolean) {
->>>>>>> 2c78c771
         this._storageAccount = storageAccount;
         this._accessKey = accessKey;
         this._container = container;
@@ -23,11 +19,7 @@
             this._prefixFolderPath = "";
         }
         this._blobSvc = azureStorage.createBlobService(this._storageAccount, this._accessKey, host);
-<<<<<<< HEAD
-        this._downloadRelativeToPrefixPath = !!downloadRelativeToPrefixPath;
-=======
         this._addPrefixToDownloadedItems = !!addPrefixToDownloadedItems;
->>>>>>> 2c78c771
     }
 
     public putArtifactItem(item: models.ArtifactItem, readStream: NodeJS.ReadableStream): Promise<models.ArtifactItem> {
@@ -75,14 +67,9 @@
     public getArtifactItem(artifactItem: models.ArtifactItem): Promise<NodeJS.ReadableStream> {
         return new Promise((resolve, reject) => {
             var readStream: NodeJS.ReadableStream;
-<<<<<<< HEAD
-            if (this._downloadRelativeToPrefixPath && !!this._prefixFolderPath) {
-                readStream = this._blobSvc.createReadStream(this._container, this._prefixFolderPath + artifactItem.path, null); // Adding prefix path to get the absolute path
-=======
             if (!this._addPrefixToDownloadedItems && !!this._prefixFolderPath) {
                 // Adding prefix path to get the absolute path
                 readStream = this._blobSvc.createReadStream(this._container, this._prefixFolderPath + artifactItem.path, null); 
->>>>>>> 2c78c771
             } else {
                 readStream = this._blobSvc.createReadStream(this._container, artifactItem.path, null);
             }
@@ -156,14 +143,9 @@
             artifactitem.itemType = models.ItemType.File;
             artifactitem.fileLength = parseInt(element.contentLength);
             artifactitem.lastModified = new Date(element.lastModified + 'Z');
-<<<<<<< HEAD
-            if (this._downloadRelativeToPrefixPath && !!this._prefixFolderPath) {
-                artifactitem.path = element.name.replace(this._prefixFolderPath, "").trim(); // Supplying relative path without prefix; removing the first occurence
-=======
             if (!this._addPrefixToDownloadedItems && !!this._prefixFolderPath) {
                  // Supplying relative path without prefix; removing the first occurence
                 artifactitem.path = element.name.replace(this._prefixFolderPath, "").trim();
->>>>>>> 2c78c771
             } else {
                 artifactitem.path = element.name;
             }
@@ -179,9 +161,5 @@
     private _prefixFolderPath: string;
     private _isContainerExists: boolean = false;
     private _blobSvc: azureStorage.BlobService;
-<<<<<<< HEAD
-    private _downloadRelativeToPrefixPath: boolean = false;
-=======
     private _addPrefixToDownloadedItems: boolean = false;
->>>>>>> 2c78c771
 }