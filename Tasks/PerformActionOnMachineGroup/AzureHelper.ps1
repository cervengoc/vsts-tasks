--- conflicted
+++ resolved
@@ -82,9 +82,6 @@
             }
             if ($serviceEndpoint.Authorization.Scheme -eq 'UserNamePassword')
             {
-<<<<<<< HEAD
-                throw ( Get-LocalizedString -Key "There was an error with the Azure credentials used for machine group deployment" )
-=======
                 $username = $serviceEndpoint.Authorization.Parameters.UserName
                 $password = $serviceEndpoint.Authorization.Parameters.Password
                 $subscriptionName = $serviceEndpoint.Data.SubscriptionName
@@ -100,7 +97,6 @@
                     throw (Get-LocalizedString -Key "There was an error with the Azure credentials used for machine group deployment")
                 }
                 Select-AzureSubscription -SubscriptionName $subscriptionName
->>>>>>> dde82ef8
             }
             else
             {
@@ -109,20 +105,12 @@
         }
         else
         {
-<<<<<<< HEAD
-            throw ( Get-LocalizedString -Key "ProviderData for machine group is containing null or empty values for either of subscriptionname, username or password" )
-=======
             throw (Get-LocalizedString -Key "ProviderData for machine group is containing null or empty values for subscriptionId")
->>>>>>> dde82ef8
         }
     }
     else
     {
-<<<<<<< HEAD
-        throw ( Get-LocalizedString -Key "No providerdata is specified in machine group" )
-=======
         throw (Get-LocalizedString -Key "No providerdata is specified in machine group")
->>>>>>> dde82ef8
     }
 
     Write-Verbose "Leaving azure-initializer" -Verbose
