{
    "id": "B832BEC5-8C27-4FEF-9FB8-6BEC8524AD8A",
    "name": "VSMobileCenterUpload",
    "friendlyName": "Mobile Center Upload",
    "description": "Upload mobile app packages to Visual Studio Mobile Center",
    "helpMarkDown": "Upload mobile app packages to Visual Studio Mobile Center",
    "category": "Deploy",
    "visibility": [
        "Build",
        "Release"
    ],
    "author": "Microsoft Corporation",
    "version": {
        "Major": 0,
<<<<<<< HEAD
        "Minor": 115,
        "Patch": 0
=======
        "Minor": 114,
        "Patch": 1
>>>>>>> 7f120e37
    },
    "groups": [
        {
            "name": "symbols",
            "displayName": "Symbols",
            "isExpanded": true
        }
    ],
    "inputs": [
        {
            "name": "serverEndpoint",
            "type": "connectedService:vsmobilecenter",
            "label": "Mobile Center Connection",
            "defaultValue": "",
            "required": true,
            "helpMarkDown": "Select the service endpoint for your Visual Studio Mobile Center connection. To create one, click the Manage link and create a new service endpoint."
        },
        {
            "name": "appSlug",
            "type": "string",
            "label": "App Slug",
            "defaultValue": "",
            "required": true,
            "helpMarkDown": "The app slug is in the format of {username}/{app_identifier}.  To locate {username} and {app_identifier} for an app, click on its name from https://mobile.azure.com/apps, and the resulting url is in the format of https://mobile.azure.com/users/{username}/apps/{app_identifier}"
        },
        {
            "name": "app",
            "type": "filePath",
            "label": "Binary File Path",
            "defaultValue": "",
            "required": true,
            "helpMarkDown": "Relative path from the repo root to the APK or IPA file you want to publish"
        },
        {
            "name": "symbolsType",
            "type": "pickList",
            "label": "Symbols Type",
            "required": false,
            "defaultValue": "Apple",
            "groupName": "symbols",
            "options": {
                "Apple": "Apple",
                "AndroidJava": "Android (Java)",
                "AndroidNative": "Android (native C/C++)",
                "Windows": "Windows 8.1",
                "UWP": "Universal Windows Platform (UWP)"
            }
        },
        {
            "name": "symbolsPath",
            "type": "filePath",
            "label": "Symbols Path",
            "groupName": "symbols",
            "required": false,
            "helpMarkDown": "Relative path from the repo root to the symbols folder.",
            "visibleRule": "symbolsType == AndroidNative || symbolsType = Windows"
        },
        {
            "name": "pdbPath",
            "type": "filePath",
            "label": "Symbols Path (*.pdb)",
            "defaultValue": "**/*.pdb",
            "groupName": "symbols",
            "required": false,
            "helpMarkDown": "Relative path from the repo root to PDB symbols files. Path may contain wildcards.",
            "visibleRule": "symbolsType = UWP"
        },
        {
            "name": "dsymPath",
            "type": "filePath",
            "label": "dSYM Path",
            "groupName": "symbols",
            "required": false,
            "helpMarkDown": "Relative path from the repo root to dSYM folder. Path may contain wildcards.",
            "visibleRule": "symbolsType = Apple"
        },
        {
            "name": "mappingTxtPath",
            "type": "filePath",
            "label": "Mapping File",
            "groupName": "symbols",
            "required": false,
            "helpMarkDown": "Relative path from the repo root to Android's mapping.txt file.",
            "visibleRule": "symbolsType = AndroidJava"
        },
        {
            "name": "packParentFolder",
            "type": "boolean",
            "label": "Include All Items in Parent Folder",
            "groupName": "symbols",
            "required": false,
            "helpMarkDown": "Upload the selected symbols file / folder and all other items inside the same parent folder, this is required for React Native apps."
        },
        {
            "name": "releaseNotesSelection",
            "type": "radio",
            "label": "Create Release Notes",
            "required": true,
            "defaultValue": "input",
            "options": {
                "input": "Enter Release Notes",
                "file": "Select Release Notes File"
            }
        },
        {
            "name": "releaseNotesInput",
            "type": "multiLine",
            "label": "Release Notes",
            "required": true,
            "helpMarkDown": "Release notes for this version.",
            "visibleRule": "releaseNotesSelection = input"
        },
        {
            "name": "releaseNotesFile",
            "type": "filePath",
            "label": "Release Notes File",
            "required": true,
            "helpMarkDown": "Select a UTF-8 encoded text file which contains the Release Notes for this version.",
            "visibleRule": "releaseNotesSelection = file"
        },
        {
            "name": "distributionGroupId",
            "type": "string",
            "defaultValue": "",
            "label": "Distribution Group ID",
            "helpMarkDown": "ID of the distribution group app will deploy to. Leave it empty to use the default group.",
            "required": false
        }
    ],
    "instanceNameFormat": "Deploy $(app) to Visual Studio Mobile Center",
    "execution": {
        "Node": {
            "target": "vsmobilecenterupload.js",
            "argumentFormat": ""
        }
    },
    "messages": {
        "CannotDecodeEndpoint": "Could not decode the endpoint.",
        "NoResponseFromServer": "No response from server.",
        "FailedToUploadFile": "Failed to complete file upload.",
        "NoApiTokenFound": "No API token found on Visual Studio Mobile Center connection.",
        "Succeeded": "Visual Studio Mobile Center Upload Task succeeded",
        "CannotFindAnyFile": "Cannot find any file based on %s.",
        "FoundMultipleFiles": "Found multiple files matching %s.",
        "FailedToCreateFile": "Failed to create %s with error: %s.",
        "FailedToFindFile": "Failed to find %s at %s."
    }
}<|MERGE_RESOLUTION|>--- conflicted
+++ resolved
@@ -12,13 +12,9 @@
     "author": "Microsoft Corporation",
     "version": {
         "Major": 0,
-<<<<<<< HEAD
+
         "Minor": 115,
         "Patch": 0
-=======
-        "Minor": 114,
-        "Patch": 1
->>>>>>> 7f120e37
     },
     "groups": [
         {
