# This file implements IAzureUtility for Azure PowerShell version >= 1.0.0

function Get-AzureStorageKeyFromRDFE
{
    param([string]$storageAccountName)

    if(-not [string]::IsNullOrEmpty($storageAccountName))
    {
        Write-Verbose "[Azure Call](RDFE)Retrieving storage key for the storage account: $storageAccount" -Verbose
        $storageKeyDetails = Get-AzureStorageKey -StorageAccountName $storageAccountName -ErrorAction Stop
        $storageKey = $storageKeyDetails.Primary
        Write-Verbose "[Azure Call](RDFE)Retrieved storage key successfully for the storage account: $storageAccount" -Verbose

        return $storageKey
    }
}

function Get-AzureStorageAccountResourceGroupName
{
    param([string]$storageAccountName)

    $ARMStorageAccountResourceType =  "Microsoft.Storage/storageAccounts"
    if (-not [string]::IsNullOrEmpty($storageAccountName))
    {
        try
        {
            Write-Verbose "[Azure Call]Getting resource details for azure storage account resource: $storageAccountName with resource type: $ARMStorageAccountResourceType" -Verbose
            $azureStorageAccountResourceDetails = (Get-AzureRMResource -ErrorAction Stop) | Where-Object { ($_.ResourceType -eq $ARMStorageAccountResourceType) -and ($_.ResourceName -eq $storageAccountName)}
            Write-Verbose "[Azure Call]Retrieved resource details successfully for azure storage account resource: $storageAccountName with resource type: $ARMStorageAccountResourceType" -Verbose

            $azureResourceGroupName = $azureStorageAccountResourceDetails.ResourceGroupName
            return $azureStorageAccountResourceDetails.ResourceGroupName
        }
        finally
        {
            if ([string]::IsNullOrEmpty($azureResourceGroupName))
            {
                Write-Verbose "(ARM)Storage account: $storageAccountName not found" -Verbose

                Write-TaskSpecificTelemetry "PREREQ_RMStorageAccountNotFound"
                Throw (Get-LocalizedString -Key "Storage account: {0} not found. Selected Connection 'ServicePrincipal' supports storage account of Azure Resource Manager type only." -ArgumentList $storageAccountName)
            }
        }
    }
}

function Get-AzureStorageKeyFromARM
{
    param([string]$storageAccountName)

    if (-not [string]::IsNullOrEmpty($storageAccountName))
    {
        # get azure storage account resource group name
        $azureResourceGroupName = Get-AzureStorageAccountResourceGroupName -storageAccountName $storageAccountName

        Write-Verbose "[Azure Call]Retrieving storage key for the storage account: $storageAccount in resource group: $azureResourceGroupName" -Verbose
        $storageKeyDetails = Get-AzureRMStorageAccountKey -ResourceGroupName $azureResourceGroupName -Name $storageAccountName -ErrorAction Stop
        $storageKey = $storageKeyDetails.Key1
        Write-Verbose "[Azure Call]Retrieved storage key successfully for the storage account: $storageAccount in resource group: $azureResourceGroupName" -Verbose

        return $storageKey
    }
}

function Create-AzureStorageContext
{
    param([string]$storageAccountName,
          [string]$storageAccountKey)

    if(-not [string]::IsNullOrEmpty($storageAccountName) -and -not [string]::IsNullOrEmpty($storageAccountKey))
    {
        Write-Verbose "[Azure Call]Creating AzureStorageContext for storage account: $storageAccountName" -Verbose
        $storageContext = New-AzureStorageContext -StorageAccountName $storageAccountName -StorageAccountKey $storageAccountKey -ErrorAction Stop
        Write-Verbose "[Azure Call]Created AzureStorageContext for storage account: $storageAccountName" -Verbose

        return $storageContext
    }
}

function Create-AzureContainer
{
    param([string]$containerName,
          [object]$storageContext)

    if(-not [string]::IsNullOrEmpty($containerName) -and $storageContext)
    {
        $storageAccountName = $storageContext.StorageAccountName

        Write-Verbose "[Azure Call]Creating container: $containerName in storage account: $storageAccountName" -Verbose
        $container = New-AzureStorageContainer -Name $containerName -Context $storageContext -Permission Container -ErrorAction Stop
        Write-Verbose "[Azure Call]Created container: $containerName successfully in storage account: $storageAccountName" -Verbose
    }
}

function Remove-AzureContainer
{
    param([string]$containerName,
          [object]$storageContext)

    if(-not [string]::IsNullOrEmpty($containerName) -and $storageContext)
    {
        $storageAccountName = $storageContext.StorageAccountName

        Write-Verbose "[Azure Call]Deleting container: $containerName in storage account: $storageAccountName" -Verbose
        Remove-AzureStorageContainer -Name $containerName -Context $storageContext -Force -ErrorAction SilentlyContinue
        Write-Verbose "[Azure Call]Deleted container: $containerName in storage account: $storageAccountName" -Verbose
    }
}

function Get-AzureCloudService
{
    param([string]$cloudServiceName)

    if(-not [string]::IsNullOrEmpty($cloudServiceName))
    {
        Write-Verbose -Verbose "[Azure Call](RDFE) Getting details of cloud service: $cloudServiceName"
        $azureCloudService = Get-AzureService -ServiceName $cloudServiceName -ErrorAction Stop
        Write-Verbose -Verbose "[Azure Call](RDFE) Got details of cloud service: $cloudServiceName"

        return
    }
}

function Get-AzureClassicVMsInResourceGroup
{
    param([string]$resourceGroupName)

    if(-not [string]::IsNullOrEmpty($resourceGroupName))
    {
        Write-Verbose -Verbose "[Azure Call]Getting resource group:$resourceGroupName classic virtual machines type resources"
        $azureClassicVMResources = Get-AzureVM -ServiceName $resourceGroupName -ErrorAction SilentlyContinue -WarningAction SilentlyContinue
        Write-Verbose -Verbose "[Azure Call]Count of resource group:$resourceGroupName classic virtual machines type resource is $($azureClassicVMResources.Count)"
    }

    return $azureClassicVMResources
}

function Get-AzureClassicVMsConnectionDetailsInResourceGroup
{
    param([string]$resourceGroupName,
          [object]$azureClassicVMResources)

    [hashtable]$azureClassicVMsDetails = @{}
    if(-not [string]::IsNullOrEmpty($resourceGroupName) -and $azureClassicVMResources)
    {
        Write-Verbose -Verbose "Trying to get FQDN and WinRM HTTPS Port for the classic azureVM resources from resource Group $resourceGroupName"
        foreach($azureClassicVMResource in $azureClassicVMResources)
        {
            $resourceName = $azureClassicVMResource.Name

            Write-Verbose -Verbose "[Azure Call]Getting classic virtual machine:$resourceName details in resource group $resourceGroupName"
            $azureClassicVM = Get-AzureVM -ServiceName $resourceGroupName -Name $resourceName -ErrorAction Stop -Verbose
            Write-Verbose -Verbose "[Azure Call]Got classic virtual machine:$resourceName details in resource group $resourceGroupName"
            
            Write-Verbose -Verbose "[Azure Call]Getting classic virtual machine:$resourceName PowerShell endpoint in resource group $resourceGroupName"
            $azureClassicVMEndpoint = $azureClassicVM | Get-AzureEndpoint -Name PowerShell
            Write-Verbose -Verbose "[Azure Call]Got classic virtual machine:$resourceName PowerShell endpoint in resource group $resourceGroupName"

            $fqdnUri = [System.Uri]$azureClassicVM.DNSName
            $resourceFQDN = $fqdnUri.Host
            $resourceWinRMHttpsPort = $azureClassicVMEndpoint.Port
            Write-Verbose -Verbose "FQDN value for resource $resourceName is $resourceFQDN"
            Write-Verbose -Verbose "WinRM HTTPS Port for resource $resourceName is $resourceWinRMHttpsPort"

            $resourceProperties = @{}
            $resourceProperties.Name = $resourceName
            $resourceProperties.fqdn = $resourceFQDN
            $resourceProperties.winRMHttpsPort = $resourceWinRMHttpsPort
            $azureClassicVMsDetails.Add($resourceName, $resourceProperties)
        }
    }

    return $azureClassicVMsDetails
}

function Get-AzureRMVMsInResourceGroup
{
    param([string]$resourceGroupName)

    If(-not [string]::IsNullOrEmpty($resourceGroupName))
    {
        try
        {
            Write-Verbose -Verbose "[Azure Call]Getting resource group:$resourceGroupName RM virtual machines type resources"
            $azureRMVMResources = Get-AzureRMVM -ResourceGroupName $resourceGroupName -ErrorAction Stop -Verbose
            Write-Verbose -Verbose "[Azure Call]Count of resource group:$resourceGroupName RM virtual machines type resource is $($azureRMVMResources.Count)"

            return $azureRMVMResources
        }
        catch [Hyak.Common.CloudException]
        {
            $exceptionMessage = $_.Exception.Message.ToString()
            Write-Verbose "ExceptionMessage: $exceptionMessage" -Verbose

            Write-TaskSpecificTelemetry "PREREQ_ResourceGroupNotFound"
            throw (Get-LocalizedString -Key "Provided resource group '{0}' does not exist." -ArgumentList $resourceGroupName)
        }
    }
}

function Get-AzureRMResourceGroupResourcesDetails
{
    param([string]$resourceGroupName,
          [object]$azureRMVMResources)

    [hashtable]$azureRGResourcesDetails = @{}
    [hashtable]$loadBalancerDetails = @{}
    if(-not [string]::IsNullOrEmpty($resourceGroupName) -and $azureRMVMResources)
    {
        Write-Verbose -Verbose "[Azure Call]Getting network interfaces in resource group $resourceGroupName"
        $networkInterfaceResources = Get-AzureRMNetworkInterface -ResourceGroupName $resourceGroupName -ErrorAction Stop -Verbose
        Write-Verbose -Verbose "[Azure Call]Got network interfaces in resource group $resourceGroupName"
        $azureRGResourcesDetails.Add("networkInterfaceResources", $networkInterfaceResources)

        Write-Verbose -Verbose "[Azure Call]Getting public IP Addresses in resource group $resourceGroupName"
        $publicIPAddressResources = Get-AzureRMPublicIpAddress -ResourceGroupName $resourceGroupName -ErrorAction Stop -Verbose
        Write-Verbose -Verbose "[Azure Call]Got public IP Addresses in resource group $resourceGroupName"
        $azureRGResourcesDetails.Add("publicIPAddressResources", $publicIPAddressResources)

        Write-Verbose -Verbose "[Azure Call]Getting load balancers in resource group $resourceGroupName"
<<<<<<< HEAD
        $lbGroup = Get-AzureRMLoadBalancer -ResourceGroupName $resourceGroupName -ErrorAction Stop -Verbose
=======
        $lbGroup =  Get-AzureRMLoadBalancer -ResourceGroupName $resourceGroupName -ErrorAction Stop -Verbose
>>>>>>> 8df4eef2
        Write-Verbose -Verbose "[Azure Call]Got load balancers in resource group $resourceGroupName"

        if($lbGroup)
        {
            foreach($lb in $lbGroup)
            {
                $lbDetails = @{}
                Write-Verbose -Verbose "[Azure Call]Getting load balancer in resource group $resourceGroupName"
                $loadBalancer = Get-AzureRMLoadBalancer -Name $lb.Name -ResourceGroupName $resourceGroupName -ErrorAction Stop -Verbose
                Write-Verbose -Verbose "[Azure Call]Got load balancer in resource group $resourceGroupName"

                Write-Verbose "[Azure Call]Getting LoadBalancer Frontend Ip Config" -Verbose
                $frontEndIPConfigs = Get-AzureRMLoadBalancerFrontendIpConfig -LoadBalancer $loadBalancer -ErrorAction Stop -Verbose
                Write-Verbose "[Azure Call]Got LoadBalancer Frontend Ip Config" -Verbose

                Write-Verbose "[Azure Call]Getting Azure LoadBalancer Inbound NatRule Config" -Verbose
                $inboundRules = Get-AzureRMLoadBalancerInboundNatRuleConfig -LoadBalancer $loadBalancer -ErrorAction Stop -Verbose
                Write-Verbose "[Azure Call]Got Azure LoadBalancer Inbound NatRule Config" -Verbose

                $lbDetails.Add("frontEndIPConfigs", $frontEndIPConfigs)
                $lbDetails.Add("inboundRules", $inboundRules)
                $loadBalancerDetails.Add($lb.Name, $lbDetails)
            }

            $azureRGResourcesDetails.Add("loadBalancerResources", $loadBalancerDetails)
        }
    }

    return $azureRGResourcesDetails
}

function Generate-AzureStorageContainerSASToken
{
    param([string]$containerName,
          [object]$storageContext,
          [System.Int32]$tokenTimeOutInHours)

    if(-not [string]::IsNullOrEmpty($containerName) -and $storageContext)
    {
        $storageAccountName = $storageContext.StorageAccountName

        Write-Verbose "[Azure Call]Generating SasToken for container: $containerName in storage: $storageAccountName with expiry time: $tokenTimeOutInHours hours" -Verbose
        $containerSasToken = New-AzureStorageContainerSASToken -Name $containerName -ExpiryTime (Get-Date).AddHours($tokenTimeOutInHours) -Context $storageContext -Permission rwdl
        Write-Verbose "[Azure Call]Generated SasToken: $containerSasToken successfully for container: $containerName in storage: $storageAccountName" -Verbose

        return $containerSasToken
    }
}

function Get-AzureMachineStatus
{
    param([string]$resourceGroupName,
          [string]$name)

    if(-not [string]::IsNullOrEmpty($resourceGroupName) -and -not [string]::IsNullOrEmpty($name))
    {
        Write-Host (Get-LocalizedString -Key "[Azure Call]Getting the status for vm '{0}'" -ArgumentList $name)
        $status = Get-AzureRmVM -ResourceGroupName $resourceGroupName -Name $name -Status -ErrorAction Stop -Verbose
        Write-Host (Get-LocalizedString -Key "[Azure Call]Got the status for vm '{0}'" -ArgumentList $name)
    }
	
    return $status
}

function Get-AzureMachineCustomScriptExtension
{
    param([string]$resourceGroupName,
          [string]$vmName,
          [string]$name)

    if(-not [string]::IsNullOrEmpty($resourceGroupName) -and -not [string]::IsNullOrEmpty($vmName))
    {
        Write-Host (Get-LocalizedString -Key "[Azure Call]Getting the custom script extension '{0}' for vm '{1}'" -ArgumentList $name, $vmName)
        $customScriptExtension = Get-AzureRmVMCustomScriptExtension -ResourceGroupName $resourceGroupName -VMName $vmName -Name $name -ErrorAction Stop -Verbose     
        Write-Host (Get-LocalizedString -Key "[Azure Call]Got the custom script extension '{0}' for vm '{1}'" -ArgumentList $name, $vmName)
    }
	
    return $customScriptExtension
}

function Set-AzureMachineCustomScriptExtension
{
    param([string]$resourceGroupName,
          [string]$vmName,
          [string]$name,
          [string[]]$fileUri,
          [string]$run,
          [string]$argument,
          [string]$location)

    if(-not [string]::IsNullOrEmpty($resourceGroupName) -and -not [string]::IsNullOrEmpty($vmName) -and -not [string]::IsNullOrEmpty($name))
    {
        Write-Host (Get-LocalizedString -Key "[Azure Call]Setting the custom script extension '{0}' for vm '{1}'" -ArgumentList $name, $vmName)
        $result = Set-AzureRmVMCustomScriptExtension -ResourceGroupName $resourceGroupName -VMName $vmName -Name $name -FileUri $fileUri  -Run $run -Argument $argument -Location $location -ErrorAction Stop -Verbose		
        Write-Host (Get-LocalizedString -Key "[Azure Call]Set the custom script extension '{0}' for vm '{1}'" -ArgumentList $name, $vmName)
    }
	
    return $result
}

function Remove-AzureMachineCustomScriptExtension
{
    param([string]$resourceGroupName,
          [string]$vmName,
          [string]$name)

    if(-not [string]::IsNullOrEmpty($resourceGroupName) -and -not [string]::IsNullOrEmpty($vmName) -and -not [string]::IsNullOrEmpty($name))
    {
        Write-Host (Get-LocalizedString -Key "[Azure Call]Removing the custom script extension '{0}' for vm '{1}'" -ArgumentList $name, $vmName)
        $response = Remove-AzureRmVMCustomScriptExtension -ResourceGroupName $resourceGroupName -VMName $vmName -Name $name -Force -ErrorAction SilentlyContinue -Verbose		
        Write-Host (Get-LocalizedString -Key "[Azure Call]Removed the custom script extension '{0}' for vm '{1}'" -ArgumentList $name, $vmName)
    }

    return $response
}<|MERGE_RESOLUTION|>--- conflicted
+++ resolved
@@ -218,11 +218,7 @@
         $azureRGResourcesDetails.Add("publicIPAddressResources", $publicIPAddressResources)
 
         Write-Verbose -Verbose "[Azure Call]Getting load balancers in resource group $resourceGroupName"
-<<<<<<< HEAD
-        $lbGroup = Get-AzureRMLoadBalancer -ResourceGroupName $resourceGroupName -ErrorAction Stop -Verbose
-=======
         $lbGroup =  Get-AzureRMLoadBalancer -ResourceGroupName $resourceGroupName -ErrorAction Stop -Verbose
->>>>>>> 8df4eef2
         Write-Verbose -Verbose "[Azure Call]Got load balancers in resource group $resourceGroupName"
 
         if($lbGroup)
