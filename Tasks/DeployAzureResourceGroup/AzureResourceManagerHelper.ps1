--- conflicted
+++ resolved
@@ -1,162 +1,81 @@
 function Create-AzureResourceGroup
 {
-    param([string]$csmFile, 
-          [System.Collections.Hashtable]$csmParametersObject,
-          [string]$resourceGroupName,
-          [string]$location,
-          [string]$overrideParameters)
-    
-    if([string]::IsNullOrEmpty($csmFile) -eq $false -and [string]::IsNullOrEmpty($resourceGroupName) -eq $false -and [string]::IsNullOrEmpty($location) -eq $false)
-    {
-        Create-AzureResourceGroupIfNotExist -resourceGroupName $resourceGroupName -location $location
-        $startTime = Get-Date
-        Set-Variable -Name startTime -Value $startTime -Scope "Global"
-
-        Write-Verbose -Verbose "Creating resource group deployment with name $resourceGroupName"
-
-        if (!$csmParametersObject)
-        {
-            $azureCommand = "New-AzureResourceGroupDeployment"
-            $azureCommandArguments = "-Name `"$resourceGroupName`" -ResourceGroupName `"$resourceGroupName`" -TemplateFile `"$csmFile`" $overrideParameters -Verbose -ErrorAction silentlycontinue -ErrorVariable deploymentError"
-            $finalCommand = "`$azureResourceGroupDeployment = $azureCommand $azureCommandArguments"
-            Write-Host "$finalCommand"
-            Invoke-Expression -Command $finalCommand
-        }
-        else
-        {
-            $azureCommand = "New-AzureResourceGroupDeployment"
-            $azureCommandArguments = "-Name `"$resourceGroupName`" -ResourceGroupName `"$resourceGroupName`" -TemplateFile `"$csmFile`" -TemplateParameterObject `$csmParametersObject $overrideParameters -Verbose -ErrorAction silentlycontinue -ErrorVariable deploymentError"
-            $finalCommand = "`$azureResourceGroupDeployment = $azureCommand $azureCommandArguments"
-            Write-Host "$finalCommand"
-            Invoke-Expression -Command $finalCommand
-        }
-
-        if ($azureResourceGroupDeployment)
-        {
-            Set-Variable -Name azureResourceGroupDeployment -Value $azureResourceGroupDeployment -Scope "Global"
-
-            Get-MachineLogs -ResourceGroupName $resourceGroupName
-
-            if($deploymentError)
-            {
-                Set-Variable -Name deploymentError -Value $deploymentError -Scope "Global"
-
-                foreach($error in $deploymentError)
-                {
-                    Write-Verbose -Verbose $error
-                }
-
-                Write-Host (Get-LocalizedString -Key "Resource group deployment '{0}' failed" -ArgumentList $resourceGroupName)
-            }
-            else
-            {
-                Write-Host (Get-LocalizedString -Key "Successfully created resource group deployment with name '{0}'" -ArgumentList $resourceGroupName)
-            }
-
-            return $azureResourceGroupDeployment
-        }
-        else
-        {
-            Throw $deploymentError
-        }
-    }
+	param([string]$csmFile, 
+		  [System.Collections.Hashtable]$csmParametersObject,
+		  [string]$resourceGroupName,
+		  [string]$location,
+		  [string]$overrideParameters)
+	
+	if([string]::IsNullOrEmpty($csmFile) -eq $false -and [string]::IsNullOrEmpty($resourceGroupName) -eq $false -and [string]::IsNullOrEmpty($location) -eq $false)
+	{
+		Create-AzureResourceGroupIfNotExist -resourceGroupName $resourceGroupName -location $location
+		$startTime = Get-Date
+		Set-Variable -Name startTime -Value $startTime -Scope "Global"
+
+		Write-Verbose -Verbose "Creating resource group deployment with name $resourceGroupName"
+
+		if (!$csmParametersObject)
+		{
+			$azureCommand = "New-AzureResourceGroupDeployment"
+			$azureCommandArguments = "-Name `"$resourceGroupName`" -ResourceGroupName `"$resourceGroupName`" -TemplateFile `"$csmFile`" $overrideParameters -Verbose -ErrorAction silentlycontinue -ErrorVariable deploymentError"
+			$finalCommand = "`$azureResourceGroupDeployment = $azureCommand $azureCommandArguments"
+			Write-Host "$finalCommand"
+			Invoke-Expression -Command $finalCommand
+		}
+		else
+		{
+			$azureCommand = "New-AzureResourceGroupDeployment"
+			$azureCommandArguments = "-Name `"$resourceGroupName`" -ResourceGroupName `"$resourceGroupName`" -TemplateFile `"$csmFile`" -TemplateParameterObject `$csmParametersObject $overrideParameters -Verbose -ErrorAction silentlycontinue -ErrorVariable deploymentError"
+			$finalCommand = "`$azureResourceGroupDeployment = $azureCommand $azureCommandArguments"
+			Write-Host "$finalCommand"
+			Invoke-Expression -Command $finalCommand
+		}
+
+		if ($azureResourceGroupDeployment)
+		{
+			Set-Variable -Name azureResourceGroupDeployment -Value $azureResourceGroupDeployment -Scope "Global"
+
+			Get-MachineLogs -ResourceGroupName $resourceGroupName
+
+			if($deploymentError)
+			{
+				Set-Variable -Name deploymentError -Value $deploymentError -Scope "Global"
+
+				foreach($error in $deploymentError)
+				{
+					Write-Verbose -Verbose $error
+				}
+
+				Write-Host (Get-LocalizedString -Key "Resource group deployment '{0}' failed" -ArgumentList $resourceGroupName)
+			}
+			else
+			{
+				Write-Host (Get-LocalizedString -Key "Successfully created resource group deployment with name '{0}'" -ArgumentList $resourceGroupName)
+			}
+
+			return $azureResourceGroupDeployment
+		}
+		else
+		{
+			Throw $deploymentError
+		}
+	}
 }
 
 function Get-SubscriptionInformation
 {
-    param([string]$subscriptionId)
-
-    if ([string]::IsNullOrEmpty($subscriptionId) -eq $false)
-    {
-        $subscription = Get-AzureSubscription -SubscriptionId $subscriptionId -Verbose -ErrorAction Stop
-    }
-
-    return $subscription
+	param([string]$subscriptionId)
+
+	if ([string]::IsNullOrEmpty($subscriptionId) -eq $false)
+	{
+		$subscription = Get-AzureSubscription -SubscriptionId $subscriptionId -Verbose -ErrorAction Stop
+	}
+
+	return $subscription
 }
 
 function Get-Resources
 {
-<<<<<<< HEAD
-    param([string]$resourceGroupName)
-
-    if ([string]::IsNullOrEmpty($resourceGroupName) -eq $false)
-    {
-        Write-Verbose -Verbose "Getting resources in $resourceGroupName"
-
-        $azureResourceGroupResources = $azureResourceGroup.Resources |  Where-Object {$_.ResourceType -eq "Microsoft.Compute/virtualMachines"}
-
-        $resources = New-Object 'System.Collections.Generic.List[Microsoft.VisualStudio.Services.DevTestLabs.Model.ResourceV2]'
-
-        if($azureResourceGroupResources)
-        {
-            Get-MachineConnectionInformation -resourceGroupName $resourceGroupName
-
-            foreach ($resource in $azureResourceGroupResources)
-            {
-                $environmentResource = New-Object Microsoft.VisualStudio.Services.DevTestLabs.Model.ResourceV2
-                $environmentResource.Name = $resource.Name
-                $environmentResource.Type = $resource.ResourceType
-                $propertyBag = New-Object 'System.Collections.Generic.Dictionary[string, Microsoft.VisualStudio.Services.DevTestLabs.Model.PropertyBagData]'
-                $resourceLocation = New-Object Microsoft.VisualStudio.Services.DevTestLabs.Model.PropertyBagData($false, $resource.Location)
-                $platformId = New-Object Microsoft.VisualStudio.Services.DevTestLabs.Model.PropertyBagData($false, $resource.ResourceId)
-                $propertyBag.Add("Location", $resourceLocation)
-                $propertyBag.Add("PlatformId", $platformId)
-             
-                #Adding resource tags
-                foreach($tagKey in $resource.Tags.Keys)
-                {
-                    $tagValue = $resource.Tags.Item($tagKey)
-                    if([string]::IsNullOrEmpty($tagValue) -eq $false)
-                    {
-                        $property = New-Object Microsoft.VisualStudio.Services.DevTestLabs.Model.PropertyBagData($false, $tagValue)
-                        $propertyBag.Add($tagKey, $property)
-                    }
-                }
-
-                #Adding resource platform properties
-                foreach($resourcePropertyKey in $resource.Properties.Keys)
-                {
-                    $propertyValue = $resource.Properties.Item($resourcePropertyKey)
-                    if([string]::IsNullOrEmpty($propertyValue) -eq $false)
-                    {
-                        $property = New-Object Microsoft.VisualStudio.Services.DevTestLabs.Model.PropertyBagData($false, $propertyValue)
-                        $propertyBag.Add($resourcePropertyKey, $property)
-                    }
-                }
-            
-                #Adding FQDN property
-                if([string]::IsNullOrEmpty($fqdnMap[$resource.Name]) -eq $false)
-                {
-                    $property = New-Object Microsoft.VisualStudio.Services.DevTestLabs.Model.PropertyBagData($false, $fqdnMap[$resource.Name])
-                    $propertyBag.Add("Microsoft-Vslabs-MG-Resource-FQDN", $property)
-                }
-        
-                #Adding WinRMHttp port property
-                if([string]::IsNullOrEmpty($winRmHttpPortMap[$resource.Name]) -eq $false)
-                {
-                    $property = New-Object Microsoft.VisualStudio.Services.DevTestLabs.Model.PropertyBagData($false, $winRmHttpPortMap[$resource.Name])
-                    $propertyBag.Add("WinRM_Http", $property)
-                }
-
-                #Adding WinRMHttps port property
-                if([string]::IsNullOrEmpty($winRmHttpsPortMap[$resource.Name]) -eq $false)
-                {
-                    $property = New-Object Microsoft.VisualStudio.Services.DevTestLabs.Model.PropertyBagData($false, $winRmHttpsPortMap[$resource.Name])
-                    $propertyBag.Add("WinRM_Https", $property)
-                }
-
-                $environmentResource.Properties.AddOrUpdateProperties($propertyBag)
-
-                $resources.Add($environmentResource)
-            }
-        
-        }
-
-        Write-Verbose -Verbose "Got resources: $resources"
-
-        return $resources
-    }
-=======
 	param([string]$resourceGroupName)
 
 	if ([string]::IsNullOrEmpty($resourceGroupName) -eq $false)
@@ -182,9 +101,9 @@
 				$propertyBag.Add("Location", $resourceLocation)
 				$propertyBag.Add("PlatformId", $platformId)
 			 
-				#Adding resource tags				
+				#Adding resource tags
 				foreach($tag in $resource.Tags)
-				{					
+				{
 					$tagKey = $tag.Name
 					$tagValue = $tag.Value
 					if([string]::IsNullOrEmpty($tagValue) -eq $false)
@@ -237,51 +156,10 @@
 
 		return $resources
 	}
->>>>>>> eab59eff
 }
 
 function Get-MachineConnectionInformation
 {
-<<<<<<< HEAD
-    param([string]$resourceGroupName)
-    
-    if ([string]::IsNullOrEmpty($resourceGroupName) -eq $false)
-    {
-        $azureVms = Get-AzureVm -ResourceGroupName $resourceGroupName -ErrorAction Stop -Verbose
-        Set-Variable -Name azureVms -Value $azureVms -Scope "Global"
-        $networkInterfaceResources = Get-AzureNetworkInterface -ResourceGroupName $resourceGroupName -ErrorAction Stop -Verbose
-        Set-Variable -Name networkInterfaceResources -Value $networkInterfaceResources -Scope "Global"
-        $publicIPAddressResources = Get-AzurePublicIpAddress -ResourceGroupName $resourceGroupName -ErrorAction Stop -Verbose
-        Set-Variable -Name publicIPAddressResources -Value $publicIPAddressResources -Scope "Global"
-
-        $lb = $azureResourceGroup.Resources |  Where-Object {$_.ResourceType -eq "Microsoft.Network/loadBalancers"}
-
-        if($lb.Count -gt 1)
-        {
-            Throw (Get-LocalizedString -Key "Current version of the task supports only templates with single load balancer.")
-        }
-        
-        if($lb)
-        {
-            $loadBalancer = Get-AzureLoadBalancer -Name $lb.Name -ResourceGroupName $resourceGroupName -ErrorAction Stop -Verbose
-            Set-Variable -Name loadBalancer -Value $loadBalancer -Scope "Global"
-
-            $fqdnMap = Get-MachinesFqdnsForLB -resourceGroupName $resourceGroupName
-            $winRmHttpPortMap = Get-FrontEndPorts -BackEndPort "5985"
-            $winRmHttpsPortMap = Get-FrontEndPorts -BackEndPort "5986"
-        }
-        else
-        {
-            $fqdnMap = Get-MachinesFqdns -resourceGroupName $resourceGroupName
-            $winRmHttpPortMap = New-Object 'System.Collections.Generic.Dictionary[string, string]'
-            $winRmHttpsPortMap = New-Object 'System.Collections.Generic.Dictionary[string, string]'
-        }
-
-        Set-Variable -Name fqdnMap -Value $fqdnMap -Scope "Global"
-        Set-Variable -Name winRmHttpPortMap -Value $winRmHttpPortMap -Scope "Global"
-        Set-Variable -Name winRmHttpsPortMap -Value $winRmHttpsPortMap -Scope "Global"
-    }
-=======
 	param([string]$resourceGroupName)
 	
 	if ([string]::IsNullOrEmpty($resourceGroupName) -eq $false)
@@ -294,10 +172,10 @@
 		Set-Variable -Name publicIPAddressResources -Value $publicIPAddressResources -Scope "Global"
 
 		$lbGroup = $azureResourceGroup.Resources |  Where-Object {$_.ResourceType -eq "Microsoft.Network/loadBalancers"}
-        
+
         $fqdnMap = @{}
         Set-Variable -Name fqdnMap -Value $fqdnMap -Scope "Global"
-
+		
         $winRmHttpPortMap = @{}
         Set-Variable -Name winRmHttpPortMap -Value $winRmHttpPortMap -Scope "Global"
 
@@ -307,11 +185,11 @@
         if($lbGroup.Count -gt 0)
         {
             foreach($lb in $lbGroup)
-            {
-                $loadBalancer = Get-AzureLoadBalancer -Name $lb.Name -ResourceGroupName $resourceGroupName -ErrorAction Stop -Verbose
-			    Set-Variable -Name loadBalancer -Value $loadBalancer -Scope "Global"
-
-			    $fqdnMap = Get-MachinesFqdnsForLB -resourceGroupName $resourceGroupName
+		{
+			$loadBalancer = Get-AzureLoadBalancer -Name $lb.Name -ResourceGroupName $resourceGroupName -ErrorAction Stop -Verbose
+			Set-Variable -Name loadBalancer -Value $loadBalancer -Scope "Global"
+
+			$fqdnMap = Get-MachinesFqdnsForLB -resourceGroupName $resourceGroupName
 			    $winRmHttpPortMap = Get-FrontEndPorts -BackEndPort "5985" -PortList $winRmHttpPortMap
 			    $winRmHttpsPortMap = Get-FrontEndPorts -BackEndPort "5986" -PortList $winRmHttpsPortMap
             }
@@ -319,8 +197,8 @@
             $fqdnMap = GetMachineNameFromId -Map $fqdnMap -MapParameter "FQDN" -ThrowOnTotalUnavaialbility $true
             $winRmHttpPortMap = GetMachineNameFromId -Map $winRmHttpPortMap -MapParameter "Front End port" -ThrowOnTotalUnavaialbility $false
             $winRmHttpsPortMap = GetMachineNameFromId -Map $winRmHttpsPortMap -MapParameter "Front End port" -ThrowOnTotalUnavaialbility $false
-        }
-        else
+		}
+		else
 		{
 			$fqdnMap = Get-MachinesFqdns -resourceGroupName $resourceGroupName
 			$winRmHttpPortMap = New-Object 'System.Collections.Generic.Dictionary[string, string]'
@@ -328,46 +206,10 @@
 		}
 
 	}
->>>>>>> eab59eff
 }
 
 function Get-FrontEndPorts
 {
-<<<<<<< HEAD
-    param([string]$backEndPort)
-
-    $portList = @{}
-
-    if([string]::IsNullOrEmpty($backEndPort) -eq $false -and $networkInterfaceResources -and $loadBalancer -and $azureVms)
-    {
-        $rules = Get-AzureLoadBalancerInboundNatRuleConfig -LoadBalancer $loadBalancer
-        $filteredRules = $rules | Where-Object {$_.BackendPort -eq $backEndPort}
-
-        #Map front end port to back end ipc
-        foreach($rule in $filteredRules)
-        {
-            $portList[$rule.BackendIPConfiguration.Id] = $rule.FrontendPort
-        }
-
-        #Get the nic, and the corresponding machine id for a given back end ipc
-        foreach($nic in $networkInterfaceResources)
-        {
-            foreach($ipConfig in $nic.IpConfigurations)
-            {
-                $frontEndPort = $portList[$ipConfig.Id]
-                if([string]::IsNullOrEmpty($frontEndPort) -eq $false)
-                {
-                    $portList.Remove($ipConfig.Id)
-                    $portList[$nic.VirtualMachine.Id] = $frontEndPort
-                }
-            }
-        }
-
-        $portList = GetMachineNameFromId -Map $portList -MapParameter "Front End port" -ThrowOnTotalUnavaialbility $false
-    }
-    
-    return $portList
-=======
 	param([string]$backEndPort,
            [System.Collections.Hashtable]$portList)
 
@@ -399,85 +241,31 @@
 	}
 	
 	return $portList
->>>>>>> eab59eff
 }
 
 function Get-MachinesFqdnsForLB
 {
-<<<<<<< HEAD
-    param([string]$resourceGroupName)
-
-    $fqdnMap = @{}
-    
-    if([string]::IsNullOrEmpty($resourceGroupName) -eq $false -and $publicIPAddressResources -and $networkInterfaceResources -and $azureVms)
-    {
-        Write-Verbose "Trying to get FQDN for the resources from resource Group $resourceGroupName" -Verbose
-
-        $frontEndIPConfigs = Get-AzureLoadBalancerFrontendIpConfig -LoadBalancer $loadBalancer
-
-        #Map the public ip id to the fqdn
-        foreach($publicIp in $publicIPAddressResources)
-        {
+	param([string]$resourceGroupName)
+
+	
+	if([string]::IsNullOrEmpty($resourceGroupName) -eq $false -and $publicIPAddressResources -and $networkInterfaceResources -and $azureVms)
+	{
+		Write-Verbose "Trying to get FQDN for the resources from resource Group $resourceGroupName" -Verbose
+
+		$frontEndIPConfigs = Get-AzureLoadBalancerFrontendIpConfig -LoadBalancer $loadBalancer
+
+		#Map the public ip id to the fqdn
+		foreach($publicIp in $publicIPAddressResources)
+		{
             if([string]::IsNullOrEmpty($publicIP.DnsSettings.Fqdn) -eq $false)
             {
-                $fqdnMap[$publicIp.Id] =  $publicIP.DnsSettings.Fqdn
-            }
+			$fqdnMap[$publicIp.Id] =  $publicIP.DnsSettings.Fqdn
+		}
             else
             {
                 $fqdnMap[$publicIp.Id] =  $publicIP.IpAddress
             }
         }
-
-        #Get the NAT rule for a given ip id
-        foreach($config in $frontEndIPConfigs)
-        {
-            $fqdn = $fqdnMap[$config.PublicIpAddress.Id]
-            if([string]::IsNullOrEmpty($fqdn) -eq $false)
-            {
-                $fqdnMap.Remove($config.PublicIpAddress.Id)
-                foreach($rule in $config.InboundNatRules)
-                {
-                    $fqdnMap[$rule.Id] =  $fqdn
-                }
-            }
-        }
-
-        #Find out the NIC, and thus the corresponding machine to which the HAT rule belongs
-        foreach($nic in $networkInterfaceResources)
-        {
-            foreach($ipc in $nic.IpConfigurations)
-            {
-                foreach($rule in $ipc.LoadBalancerInboundNatRules)
-                {
-                    $fqdn = $fqdnMap[$rule.Id]
-                    if([string]::IsNullOrEmpty($fqdn) -eq $false)
-                    {
-                        $fqdnMap.Remove($rule.Id)
-                        $fqdnMap[$nic.VirtualMachine.Id] = $fqdn
-                    }
-                }
-            }
-        }
-
-        $fqdnMap = GetMachineNameFromId -Map $fqdnMap -MapParameter "FQDN" -ThrowOnTotalUnavaialbility $true
-    }
-
-    return $fqdnMap
-=======
-	param([string]$resourceGroupName)
-
-	
-	if([string]::IsNullOrEmpty($resourceGroupName) -eq $false -and $publicIPAddressResources -and $networkInterfaceResources -and $azureVms)
-	{
-		Write-Verbose "Trying to get FQDN for the resources from resource Group $resourceGroupName" -Verbose
-
-		$frontEndIPConfigs = Get-AzureLoadBalancerFrontendIpConfig -LoadBalancer $loadBalancer
-
-		#Map the public ip id to the fqdn
-		foreach($publicIp in $publicIPAddressResources)
-		{
-			$fqdnMap[$publicIp.Id] =  $publicIP.DnsSettings.Fqdn
-		}
 
 		#Get the NAT rule for a given ip id
 		foreach($config in $frontEndIPConfigs)
@@ -513,66 +301,30 @@
 	}
 
 	return $fqdnMap
->>>>>>> eab59eff
 }
 
 function Get-MachinesFqdns 
 {
-<<<<<<< HEAD
-    param([string]$resourceGroupName)
-
-    $fqdnMap = @{}
-    
-    if([string]::IsNullOrEmpty($resourceGroupName) -eq $false -and $publicIPAddressResources -and $networkInterfaceResources -and $azureVms)
-    {
-        Write-Verbose "Trying to get FQDN for the resources from resource Group $resourceGroupName" -Verbose
-
-        #Map the ipc to the fqdn
-        foreach($publicIp in $publicIPAddressResources)
-        {
+	param([string]$resourceGroupName)
+
+	
+	if([string]::IsNullOrEmpty($resourceGroupName) -eq $false -and $publicIPAddressResources -and $networkInterfaceResources -and $azureVms)
+	{
+		Write-Verbose "Trying to get FQDN for the resources from resource Group $resourceGroupName" -Verbose
+
+		#Map the ipc to the fqdn
+		foreach($publicIp in $publicIPAddressResources)
+		{
             if([string]::IsNullOrEmpty($publicIP.DnsSettings.Fqdn) -eq $false)
             {
-                $fqdnMap[$publicIp.IpConfiguration.Id] =  $publicIP.DnsSettings.Fqdn
-            }
+			$fqdnMap[$publicIp.IpConfiguration.Id] =  $publicIP.DnsSettings.Fqdn
+		}
             else
             {
                 $fqdnMap[$publicIp.IpConfiguration.Id] =  $publicIP.IpAddress
             }
         }
 
-        #Find out the NIC, and thus the VM corresponding to a given ipc
-        foreach($nic in $networkInterfaceResources)
-        {
-            foreach($ipc in $nic.IpConfigurations)
-            {
-                $fqdn =  $fqdnMap[$ipc.Id]
-                if([string]::IsNullOrEmpty($fqdn) -eq $false)
-                {
-                    $fqdnMap.Remove($ipc.Id)
-                    $fqdnMap[$nic.VirtualMachine.Id] = $fqdn
-                }
-            }
-        }
-
-        $fqdnMap = GetMachineNameFromId -Map $fqdnMap -MapParameter "FQDN" -ThrowOnTotalUnavaialbility $true
-    
-    }
-
-    return $fqdnMap
-=======
-	param([string]$resourceGroupName)
-
-	
-	if([string]::IsNullOrEmpty($resourceGroupName) -eq $false -and $publicIPAddressResources -and $networkInterfaceResources -and $azureVms)
-	{
-		Write-Verbose "Trying to get FQDN for the resources from resource Group $resourceGroupName" -Verbose
-
-		#Map the ipc to the fqdn
-		foreach($publicIp in $publicIPAddressResources)
-		{
-			$fqdnMap[$publicIp.IpConfiguration.Id] =  $publicIP.DnsSettings.Fqdn
-		}
-
 		#Find out the NIC, and thus the VM corresponding to a given ipc
 		foreach($nic in $networkInterfaceResources)
 		{
@@ -592,255 +344,254 @@
 	}
 
 	return $fqdnMap
->>>>>>> eab59eff
 }
 
 function GetMachineNameFromId
 {
-    param([System.Collections.Hashtable]$map,
-          [string]$mapParameter,
-          [boolean]$throwOnTotalUnavaialbility)
-    
-    if($map)
-    {	
-        $errorCount = 0
-        foreach($vm in $azureVms)
-        {
-            $value = $map[$vm.Id]
-            $resourceName = $vm.Name
-
-            if([string]::IsNullOrEmpty($value) -eq $false)
-            {
-                Write-Verbose "$mapParameter value for resource $resourceName is $value" -Verbose
-                $map.Remove($vm.Id)
-                $map[$resourceName] = $value
-            }
-            else
-            {
-                $errorCount = $errorCount + 1
-                Write-Verbose "Unable to find $mapParameter for resource $resourceName" -Verbose
-            }
-        }
-        
-        if($throwOnTotalUnavaialbility -eq $true)
-        {
-            if($errorCount -eq $azureVMs.Count -and $azureVMs.Count -ne 0)
-            {
-                throw (Get-LocalizedString -Key "Unable to get {0} for all resources in ResourceGroup : '{1}'" -ArgumentList $mapParameter, $resourceGroupName)
-            }
-            else
-            {
-                if($errorCount -gt 0 -and $errorCount -ne $azureVMs.Count)
-                {
-                    Write-Warning (Get-LocalizedString -Key "Unable to get {0} for '{1}' resources in ResourceGroup : '{2}'" -ArgumentList $mapParameter, $errorCount, $resourceGroupName)
-                }
-            }
-        }
-
-        return $map
-    }
+	param([System.Collections.Hashtable]$map,
+		  [string]$mapParameter,
+		  [boolean]$throwOnTotalUnavaialbility)
+	
+	if($map)
+	{	
+		$errorCount = 0
+		foreach($vm in $azureVms)
+		{
+			$value = $map[$vm.Id]
+			$resourceName = $vm.Name
+
+			if([string]::IsNullOrEmpty($value) -eq $false)
+			{
+				Write-Verbose "$mapParameter value for resource $resourceName is $value" -Verbose
+				$map.Remove($vm.Id)
+				$map[$resourceName] = $value
+			}
+			else
+			{
+				$errorCount = $errorCount + 1
+				Write-Verbose "Unable to find $mapParameter for resource $resourceName" -Verbose
+			}
+		}
+		
+		if($throwOnTotalUnavaialbility -eq $true)
+		{
+			if($errorCount -eq $azureVMs.Count -and $azureVMs.Count -ne 0)
+			{
+				throw (Get-LocalizedString -Key "Unable to get {0} for all resources in ResourceGroup : '{1}'" -ArgumentList $mapParameter, $resourceGroupName)
+			}
+			else
+			{
+				if($errorCount -gt 0 -and $errorCount -ne $azureVMs.Count)
+				{
+					Write-Warning (Get-LocalizedString -Key "Unable to get {0} for '{1}' resources in ResourceGroup : '{2}'" -ArgumentList $mapParameter, $errorCount, $resourceGroupName)
+				}
+			}
+		}
+
+		return $map
+	}
 }
 
 function Refresh-SASToken
 {
-    param([string]$moduleUrlParameterName,
-    [string]$sasTokenParameterName,
-    [System.Collections.Hashtable]$csmParametersObject,
-    [string]$subscriptionId,
-    [string]$dscDeployment)
-
-    if ($dscDeployment -eq "true")
-    {
-        if ($csmParametersObject.ContainsKey($sasTokenParameterName) -eq $false)
-        {
-            throw (Get-LocalizedString -Key "'{0}' is not present in the csm parameter file. Specify correct parameter name" -ArgumentList $sasTokenParameterName)
-        }
-
-        if ($csmParametersObject.ContainsKey($moduleUrlParameterName) -eq $false)
-        {
-            throw (Get-LocalizedString -Key "'{0}' is not present in the csm parameter file. Specify correct parameter name" -ArgumentList $moduleUrlParameterName)
-        }
-
-        $fullBlobUri = $csmParametersObject[$moduleUrlParameterName]
-        $uri = $fullBlobUri -as [System.URI]
-        if (($uri.AbsoluteURI -ne $null -And $uri.Scheme -match '[http|https]') -eq $false)
-        {
-            throw (Get-LocalizedString -Key "'{0}' '{1}' is not in the correct url format" -ArgumentList $moduleUrlParameterName, $fullBlobUri)
-        }
-
-        Write-Verbose -Verbose "Generating SAS token for $fullBlobUri"
-
-        $startTime = Get-Date
-
-        $endTime = $startTime.AddHours(24.0)
-
-        $fullBlobUri = $fullBlobUri.TrimEnd('/')
-
-        $i = $fullBlobUri.LastIndexOf('/')
-        if($i -ne -1)
-        {
-            $blobName = $fullBlobUri.Substring($i + 1)
-            $fullBlobUri = $fullBlobUri.Remove($i)
-        }
-
-        $i = $fullBlobUri.LastIndexOf('/')
-        if($i -ne -1)
-        {
-            $containerName = $fullBlobUri.Substring($i + 1)
-            $fullBlobUri = $fullBlobUri.Remove($i)
-        }
-
-        $i = $fullBlobUri.IndexOf('.')
-        if($i -ne -1)
-        {
-            $fullBlobUri = $fullBlobUri.Remove($i)
-            $storageAccountName = $fullBlobUri.Substring($fullBlobUri.IndexOf("//") + 2)
-        }
-
-        Set-AzureSubscription -SubscriptionId $subscriptionId -CurrentStorageAccountName $storageAccountName
-
-        $token  = New-AzureStorageBlobSASToken -Container $containerName -Blob $blobName -Permission r -StartTime $startTime -ExpiryTime $endTime -Verbose -ErrorAction Stop
-
-        Write-Host (Get-LocalizedString -Key "Generated SAS token for '{0}'" -ArgumentList $uri)
-
-        Write-Verbose -Verbose "Replacing SAS token for parameter $sasTokenParameterName"
-
-        $csmParametersObject.Remove($sasTokenParameterName)
-        $csmParametersObject.Add($sasTokenParameterName, $token)
-
-        Write-Verbose -Verbose "Replaced SAS token for parameter $sasTokenParameterName"
-    }
-
-    return $csmParametersObject
+	param([string]$moduleUrlParameterName,
+	[string]$sasTokenParameterName,
+	[System.Collections.Hashtable]$csmParametersObject,
+	[string]$subscriptionId,
+	[string]$dscDeployment)
+
+	if ($dscDeployment -eq "true")
+	{
+		if ($csmParametersObject.ContainsKey($sasTokenParameterName) -eq $false)
+		{
+			throw (Get-LocalizedString -Key "'{0}' is not present in the csm parameter file. Specify correct parameter name" -ArgumentList $sasTokenParameterName)
+		}
+
+		if ($csmParametersObject.ContainsKey($moduleUrlParameterName) -eq $false)
+		{
+			throw (Get-LocalizedString -Key "'{0}' is not present in the csm parameter file. Specify correct parameter name" -ArgumentList $moduleUrlParameterName)
+		}
+
+		$fullBlobUri = $csmParametersObject[$moduleUrlParameterName]
+		$uri = $fullBlobUri -as [System.URI]
+		if (($uri.AbsoluteURI -ne $null -And $uri.Scheme -match '[http|https]') -eq $false)
+		{
+			throw (Get-LocalizedString -Key "'{0}' '{1}' is not in the correct url format" -ArgumentList $moduleUrlParameterName, $fullBlobUri)
+		}
+
+		Write-Verbose -Verbose "Generating SAS token for $fullBlobUri"
+
+		$startTime = Get-Date
+
+		$endTime = $startTime.AddHours(24.0)
+
+		$fullBlobUri = $fullBlobUri.TrimEnd('/')
+
+		$i = $fullBlobUri.LastIndexOf('/')
+		if($i -ne -1)
+		{
+			$blobName = $fullBlobUri.Substring($i + 1)
+			$fullBlobUri = $fullBlobUri.Remove($i)
+		}
+
+		$i = $fullBlobUri.LastIndexOf('/')
+		if($i -ne -1)
+		{
+			$containerName = $fullBlobUri.Substring($i + 1)
+			$fullBlobUri = $fullBlobUri.Remove($i)
+		}
+
+		$i = $fullBlobUri.IndexOf('.')
+		if($i -ne -1)
+		{
+			$fullBlobUri = $fullBlobUri.Remove($i)
+			$storageAccountName = $fullBlobUri.Substring($fullBlobUri.IndexOf("//") + 2)
+		}
+
+		Set-AzureSubscription -SubscriptionId $subscriptionId -CurrentStorageAccountName $storageAccountName
+
+		$token  = New-AzureStorageBlobSASToken -Container $containerName -Blob $blobName -Permission r -StartTime $startTime -ExpiryTime $endTime -Verbose -ErrorAction Stop
+
+		Write-Host (Get-LocalizedString -Key "Generated SAS token for '{0}'" -ArgumentList $uri)
+
+		Write-Verbose -Verbose "Replacing SAS token for parameter $sasTokenParameterName"
+
+		$csmParametersObject.Remove($sasTokenParameterName)
+		$csmParametersObject.Add($sasTokenParameterName, $token)
+
+		Write-Verbose -Verbose "Replaced SAS token for parameter $sasTokenParameterName"
+	}
+
+	return $csmParametersObject
 }
 
 function Get-MachineLogs
 {
-    param([string]$resourceGroupName)
-
-    if ([string]::IsNullOrEmpty($resourceGroupName) -eq $false)
-    {
-        $azureResourceGroup = Get-AzureResourceGroup -ResourceGroupName $resourceGroupName -Verbose -ErrorAction Stop
-
-        Set-Variable -Name azureResourceGroup -Value $azureResourceGroup -Scope "Global"
-        
-        $azureResourceGroupResources = $azureResourceGroup.Resources |  Where-Object {$_.ResourceType -eq "Microsoft.Compute/virtualMachines"}
-
-        foreach($resource in $azureResourceGroupResources)
-        {
-            $name = $resource.Name
-            $vmInstanceView = Get-AzureVM -Name $resource.Name -ResourceGroupName $resourceGroupName -Status -Verbose -ErrorAction Stop
-
-            Write-Verbose -Verbose "Machine $name status:"
-            foreach($status in $vmInstanceView.Statuses)
-            {
-                Print-OperationLog -Log $status
-            }
-
-            if($vmInstanceView.VMAgent.ExtensionHandlers)
-            {
-                Write-Verbose -Verbose "Machine $name VM agent status:"
-                foreach($extensionHandler in $vmInstanceView.VMAgent.ExtensionHandlers)
-                {
-                    Print-OperationLog -Log $extensionHandler.Status
-                }
-            }
-
-            foreach($extension in $vmInstanceView.Extensions)
-            {
-                $extensionName = $extension.Name
-
-                Write-Verbose -Verbose "Extension $extensionName status:"
-                foreach($status in $extension.Statuses)
-                {
-                    Print-OperationLog -Log $status
-                }
-
-                Write-Verbose -Verbose "Extension $extensionName sub status:"
-                foreach($status in $extension.SubStatuses)
-                {
-                    Print-OperationLog -Log $status
-                }
-            }
-        }
-
-        Write-Verbose -Verbose "End of machine group deployment logs"
-    }
+	param([string]$resourceGroupName)
+
+	if ([string]::IsNullOrEmpty($resourceGroupName) -eq $false)
+	{
+		$azureResourceGroup = Get-AzureResourceGroup -ResourceGroupName $resourceGroupName -Verbose -ErrorAction Stop
+
+		Set-Variable -Name azureResourceGroup -Value $azureResourceGroup -Scope "Global"
+		
+		$azureResourceGroupResources = $azureResourceGroup.Resources |  Where-Object {$_.ResourceType -eq "Microsoft.Compute/virtualMachines"}
+
+		foreach($resource in $azureResourceGroupResources)
+		{
+			$name = $resource.Name
+			$vmInstanceView = Get-AzureVM -Name $resource.Name -ResourceGroupName $resourceGroupName -Status -Verbose -ErrorAction Stop
+
+			Write-Verbose -Verbose "Machine $name status:"
+			foreach($status in $vmInstanceView.Statuses)
+			{
+				Print-OperationLog -Log $status
+			}
+
+			if($vmInstanceView.VMAgent.ExtensionHandlers)
+			{
+				Write-Verbose -Verbose "Machine $name VM agent status:"
+				foreach($extensionHandler in $vmInstanceView.VMAgent.ExtensionHandlers)
+				{
+					Print-OperationLog -Log $extensionHandler.Status
+				}
+			}
+
+			foreach($extension in $vmInstanceView.Extensions)
+			{
+				$extensionName = $extension.Name
+
+				Write-Verbose -Verbose "Extension $extensionName status:"
+				foreach($status in $extension.Statuses)
+				{
+					Print-OperationLog -Log $status
+				}
+
+				Write-Verbose -Verbose "Extension $extensionName sub status:"
+				foreach($status in $extension.SubStatuses)
+				{
+					Print-OperationLog -Log $status
+				}
+			}
+		}
+
+		Write-Verbose -Verbose "End of machine group deployment logs"
+	}
 }
 
 function Create-AzureKeyVaultIfNotExist
 {
-    param([string]$azureKeyVaultName,
-    [string]$resourceGroupName,
-    [string]$location)
-
-    $azureKeyVault = Get-AzureKeyVault -VaultName $azureKeyVaultName -ResourceGroupName $resourceGroupName -ErrorAction silentlycontinue
-
-    if($azureKeyVault -eq $null)
-    {
-        Write-Verbose -Verbose "Creating Azure Key Vault with name $azureKeyVaultName in group $resourceGroupName at $location"
-
-        $response = New-AzureKeyVault -VaultName $azureKeyVaultName -resourceGroupName $resourceGroupName -Location $location -EnabledForDeployment -ErrorAction Stop
-
-        Write-Host (Get-LocalizedString -Key "Created Azure Key Vault for secrets")
-    }
-    else
-    {
-        if($azureKeyVault.EnabledForDeployment -eq $false)
-        {
-            throw (Get-LocalizedString -Key "Secrets not enabled to be retrieved from KeyVault '{0}' by the Microsoft.Compute resource provider, can't proceed with WinRM configuration" -ArgumentList $azureKeyVaultName)
-        }
-    }
+	param([string]$azureKeyVaultName,
+	[string]$resourceGroupName,
+	[string]$location)
+
+	$azureKeyVault = Get-AzureKeyVault -VaultName $azureKeyVaultName -ResourceGroupName $resourceGroupName -ErrorAction silentlycontinue
+
+	if($azureKeyVault -eq $null)
+	{
+		Write-Verbose -Verbose "Creating Azure Key Vault with name $azureKeyVaultName in group $resourceGroupName at $location"
+
+		$response = New-AzureKeyVault -VaultName $azureKeyVaultName -resourceGroupName $resourceGroupName -Location $location -EnabledForDeployment -ErrorAction Stop
+
+		Write-Host (Get-LocalizedString -Key "Created Azure Key Vault for secrets")
+	}
+	else
+	{
+		if($azureKeyVault.EnabledForDeployment -eq $false)
+		{
+			throw (Get-LocalizedString -Key "Secrets not enabled to be retrieved from KeyVault '{0}' by the Microsoft.Compute resource provider, can't proceed with WinRM configuration" -ArgumentList $azureKeyVaultName)
+		}
+	}
 }
 
 function Create-AzureKeyVaultSecret
 {
-    param([string]$azureKeyVaultName,
-    [string]$secretName,
-    [Security.SecureString]$secretValue)
-
-    Write-Verbose -Verbose "Setting a secret with name $secretName in an Azure Key Vault $azureKeyVaultName"
-
-    $response = Set-AzureKeyVaultSecret -VaultName $azureKeyVaultName -Name $secretName -SecretValue $secretValue -ErrorAction Stop
-
-    Write-Verbose -Verbose "Created a secret in an Azure Key Vault"
-
-    return $response
+	param([string]$azureKeyVaultName,
+	[string]$secretName,
+	[Security.SecureString]$secretValue)
+
+	Write-Verbose -Verbose "Setting a secret with name $secretName in an Azure Key Vault $azureKeyVaultName"
+
+	$response = Set-AzureKeyVaultSecret -VaultName $azureKeyVaultName -Name $secretName -SecretValue $secretValue -ErrorAction Stop
+
+	Write-Verbose -Verbose "Created a secret in an Azure Key Vault"
+
+	return $response
 }
 
 function Create-AzureResourceGroupIfNotExist
 {
-    param([string]$resourceGroupName,
-    [string]$location)
-
-    $azureResourceGroup = Get-AzureResourceGroup -ResourceGroupName $resourceGroupName -ErrorAction silentlycontinue
-    
-    if(!$azureResourceGroup)
-    {
-        Write-Verbose -Verbose "Creating resource group $resourceGroupName in $location"
-
-        $response = New-AzureResourceGroup -Name $resourceGroupName -Location $location -Verbose -ErrorAction Stop
-
-        Write-Host (Get-LocalizedString -Key "Created resource group '{0}'" -ArgumentList $resourceGroupName)
-    }
+	param([string]$resourceGroupName,
+	[string]$location)
+
+	$azureResourceGroup = Get-AzureResourceGroup -ResourceGroupName $resourceGroupName -ErrorAction silentlycontinue
+	
+	if(!$azureResourceGroup)
+	{
+		Write-Verbose -Verbose "Creating resource group $resourceGroupName in $location"
+
+		$response = New-AzureResourceGroup -Name $resourceGroupName -Location $location -Verbose -ErrorAction Stop
+
+		Write-Host (Get-LocalizedString -Key "Created resource group '{0}'" -ArgumentList $resourceGroupName)
+	}
 }
 
 function Print-OperationLog
 {
-    param([System.Object]$log)
-
-    if($log)
-    {
-        $status = $log.DisplayStatus
-        if([string]::IsNullOrEmpty($status) -eq $false)
-        {
-            Write-Verbose -Verbose "Status: $status"
-        }
-
-        $message = $log.Message
-        if([string]::IsNullOrEmpty($message) -eq $false)
-        {
-            Write-Verbose -Verbose "Message: $message"
-        }
-    }
+	param([System.Object]$log)
+
+	if($log)
+	{
+		$status = $log.DisplayStatus
+		if([string]::IsNullOrEmpty($status) -eq $false)
+		{
+			Write-Verbose -Verbose "Status: $status"
+		}
+
+		$message = $log.Message
+		if([string]::IsNullOrEmpty($message) -eq $false)
+		{
+			Write-Verbose -Verbose "Message: $message"
+		}
+	}
 }