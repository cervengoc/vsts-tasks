{
    "id": "D353D6A2-E361-4A8F-8D8C-123BEBB71028",
    "name": "RunVisualStudioTestsusingTestAgent",
    "friendlyName": "Run Functional Tests",
    "description": "Run Coded UI/Selenium/Functional tests on a set of machines (using Test Agent)",
    "helpMarkDown": "[More Information](http://go.microsoft.com/fwlink/?LinkId=624389)",
    "category": "Test",
    "visibility": [     
                  "Build",
                  "Release"
                  ],
    "author": "Microsoft Corporation",
    "version": {
        "Major": 1,
        "Minor": 0,
<<<<<<< HEAD
        "Patch": 28
=======
        "Patch": 26
>>>>>>> 91ea1125
    },
    "demands": [
    ],
    "minimumAgentVersion": "1.95.0",
    "groups": [
        {
            "name": "setupOptions",
            "displayName": "Setup Options",
            "isExpanded": true
        },
        {
            "name": "executionOptions",
            "displayName": "Execution Options",
            "isExpanded": true
        },
        {
            "name": "runUsingTestPlan",
            "displayName": "Execution Options - Run using Test Plan",
            "tags" : [ "Preview" ],
            "isExpanded": true
        },
        {
            "name": "reportingOptions",
            "displayName": "Reporting Options",
            "isExpanded": false
        }
    ],
    "inputs": [
        {
            "name": "testMachineGroup",
            "type": "multiLine",
            "label": "Machines",
            "defaultValue": "",
            "required": true,
            "helpMarkDown": "Provide a comma separated list of machine IP addresses or FQDNs. `Eg: dbserver.fabrikam.com or 192.168.12.34` Or provide output variable of other tasks. `Eg: $(variableName)` Or provide a Machine Group Name",
            "groupName": "setupOptions"
        },
        {
            "name": "dropLocation",
            "type": "string",
            "label": "Test Drop Location",
            "defaultValue": "",
            "required": true,
            "helpMarkDown": "Location where the test binaries have been dropped in the agent machine(s) as part of the 'Windows Machine File Copy' or 'Azure File Copy` task. System Environment Variables can also be used in location string. e.g., `%systemdrive%\\Tests`, `%temp%\\DropLocation` etc.",
            "groupName": "setupOptions"
        },
        {
            "name": "sourcefilters",
            "type": "string",
            "label": "Test Assembly",
            "defaultValue": "**\\*test*.dll",
            "required": true,
            "helpMarkDown": "Test binaries to run tests on. Wildcards can be used. For example, `**\\*test*.dll;` for all dlls containing 'test' in their name.",            
            "groupName": "executionOptions"
        },
        {
            "name": "testFilterCriteria",
            "type": "string",
            "label": "Test Filter criteria",
            "defaultValue": "",
            "required": false,
            "helpMarkDown": "Optionally specify the test case filter criteria. For example, `Owner=james&Priority=1`",            
            "groupName": "executionOptions"
        },
        {
            "name": "runSettingsFile",
            "type": "filePath",
            "label": "Run Settings File",
            "defaultValue": "",
            "required": false,
            "helpMarkDown": "Path to runsettings file to use with the tests. Use `$(agent.BuildDirectory)\\$(system.teamProject)` to access the Project folder.",
            "groupName": "executionOptions"
        },
        {
            "name": "overrideRunParams",
            "type": "string",
            "label": "Override Test Run Parameters",
            "defaultValue": "",
            "required": false,
            "helpMarkDown": "Override parameters defined in the TestRunParameters section of runsettings file. For example: `AppURL=$(DeployURL);Port=8080`",
            "groupName": "executionOptions"
        },
        {
            "name": "codeCoverageEnabled",
            "type": "boolean",
            "label": "Code Coverage Enabled",
            "defaultValue": "false",
            "required": false,
            "helpMarkDown": "Whether code coverage needs to be enabled.",
            "groupName": "executionOptions"
        },
        {
 	          "name": "testRunTitle", 
	          "type": "string", 
	          "label": "Test Run Title", 
	          "defaultValue":"", 
	          "required":false,
              "helpMarkDown": "Platform against which the tests should be reported. If you have defined a variable for platform in your build task, use that here.",
	          "groupName": "reportingOptions"
	      },
        {
 	          "name": "platform", 
	          "type": "string", 
	          "label": "Platform", 
	          "defaultValue":"", 
	          "required":false,
              "helpMarkDown": "Platform against which the tests should be reported. If you have defined a variable for platform in your build task, use that here.",
	          "groupName": "reportingOptions"
	      },
	      {
	          "name": "configuration", 
	          "type": "string", 
	          "label": "Configuration", 
	          "defaultValue":"", 
	          "required":false,
              "helpMarkDown": "Configuration against which the tests should be reported. If you have defined a variable for configuration in your build task, use that here.",
	          "groupName": "reportingOptions"
	      },   

        {
            "name": "testConfigurations",
            "type": "string",
            "label": "Test Configurations",
            "defaultValue": "",
            "required": false,
            "helpMarkDown": "Optionally associate a testcase filter against a testconfiguration id. Syntax: &lt;Filter1&gt;:&lt;Id1&gt;;DefaultTestConfiguration:&lt;Id3&gt;. For example: `FullyQualifiedName~Chrome:12`",
            "groupName": "reportingOptions"
        },
        {
            "name": "autMachineGroup",
            "type": "multiLine",
            "label": "Application Under Test Machines",
            "defaultValue": "",
            "required": false,
            "helpMarkDown": "Comma separated list of machines or output variable or Machine Group Name on which server processes such as W3WP.exe is running",
            "groupName": "reportingOptions"
        },
        {
            "name": "testPlan",
            "type": "pickList",
            "label": "Test Plan",
            "defaultValue": "",
            "required": false,
            "properties": {
                "DisableManageLink": "True" 
            },
            "helpMarkDown": "Select a Test Plan.",
            "groupName": "runUsingTestPlan"
        },
        {
            "name": "testSuite",
            "type": "pickList",
            "label": "Test Suite",
            "defaultValue": "",
            "required": false,
            "properties": {
                "MultiSelect": "True",
                "DisableManageLink": "True" 
            },
            "helpMarkDown": "Select Test Suites from the Test Plan.",
            "groupName": "runUsingTestPlan"
        },
        {
            "name": "testConfiguration",
            "type": "pickList",
            "label": "Test Configuration",
            "defaultValue": "",
            "required": false,
            "properties": {
                "DisableManageLink": "True" 
            },
            "helpMarkDown": "Select Test Configuration.",
            "groupName": "runUsingTestPlan"
        },
        {
            "name": "runSettingsFilePreview",
            "type": "filePath",
            "label": "Run Settings File",
            "defaultValue": "",
            "required": false,
            "helpMarkDown": "Path to runsettings file to use with the tests. Use `$(agent.BuildDirectory)\\$(system.teamProject)` to access the Project folder.",
            "groupName": "runUsingTestPlan"
        },
        {
            "name": "overrideRunParamsPreview",
            "type": "string",
            "label": "Override Test Run Parameters",
            "defaultValue": "",
            "required": false,
            "helpMarkDown": "Override parameters defined in the TestRunParameters section of runsettings file. For example: `Platform=$(platform);Port=8080`",
            "groupName": "runUsingTestPlan"
        },
        {
            "name": "codeCoverageEnabledPreview",
            "type": "boolean",
            "label": "Code Coverage Enabled",
            "defaultValue": "false",
            "required": false,
            "helpMarkDown": "Whether code coverage needs to be enabled.",
            "groupName": "runUsingTestPlan"
        }

    ],

    "sourceDefinitions": [ 
     {
         "target": "testPlan",
         "endpoint":"/$(system.teamProject)/_apis/test/plans",
         "selector":"jsonpath:$.value[*].name",
         "keySelector":"jsonpath:$.value[*].id",
         "authKey": "tfs:teamfoundation"
     },
     {
         "target": "testConfiguration",
         "endpoint":"/$(system.teamProject)/_apis/test/configurations",
         "selector":"jsonpath:$.value[*].name",
         "keySelector":"jsonpath:$.value[*].id",
         "authKey": "tfs:teamfoundation"
     },
     {
<<<<<<< HEAD
         "target": "testSuite",         
=======
         "target": "testSuite",
>>>>>>> 91ea1125
         "endpoint":"/$(system.teamProject)/_apis/test/plans/$(testPlan)/suites?$asTreeView=true",
         "selector":"jsonpath:$.value[*]",
         "authKey": "tfs:DevTestLabs"
     }      
    ], 

    "instanceNameFormat": "Run Tests $(sourcefilters) on $(testMachineGroup)", 
    "execution": {
        "PowerShell": {
            "target": "$(currentDirectory)\\RunDistributedTests.ps1",
            "argumentFormat": "",
            "workingDirectory": "$(currentDirectory)"
        }
    }
}<|MERGE_RESOLUTION|>--- conflicted
+++ resolved
@@ -13,11 +13,7 @@
     "version": {
         "Major": 1,
         "Minor": 0,
-<<<<<<< HEAD
         "Patch": 28
-=======
-        "Patch": 26
->>>>>>> 91ea1125
     },
     "demands": [
     ],
@@ -238,14 +234,10 @@
          "authKey": "tfs:teamfoundation"
      },
      {
-<<<<<<< HEAD
-         "target": "testSuite",         
-=======
          "target": "testSuite",
->>>>>>> 91ea1125
          "endpoint":"/$(system.teamProject)/_apis/test/plans/$(testPlan)/suites?$asTreeView=true",
          "selector":"jsonpath:$.value[*]",
-         "authKey": "tfs:DevTestLabs"
+         "authKey": "tfs:teamfoundation"
      }      
     ], 
 
