{
    "id": "333b11bd-d341-40d9-afcf-b32d5ce6f23b",
    "name": "NuGetInstaller",
    "friendlyName": "NuGet Installer",
    "description": "Installs or restores missing NuGet packages",
    "helpMarkDown": "[More Information](http://go.microsoft.com/fwlink/?LinkID=613747)",
    "category": "Package",
    "author": "Microsoft Corporation",
    "version": {
        "Major": 0,
        "Minor": 1,
<<<<<<< HEAD
        "Patch": 24
=======
        "Patch": 25
>>>>>>> 66bcb220
    },
    "minimumAgentVersion": "1.83.0",
    "groups": [
        {
            "name": "advanced",
            "displayName": "Advanced",
            "isExpanded": false
        }
    ],
    "instanceNameFormat": "NuGet $(restoreMode) $(solution)",
    "inputs": [
        {
            "name": "solution",
            "type": "filePath",
            "label": "Path to solution or packages.config",
            "defaultValue": "**/*.sln",
            "helpMarkDown": "The path to the Visual Studio solution file or NuGet packages.config",
            "required": "true"
        },
        {
            "name": "nugetConfigPath",
            "type": "filePath",
            "label": "Path to NuGet.config",
            "defaultValue": "",
            "helpMarkDown": "To use feeds within this account, check in a NuGet.config which lists those feeds as sources and select it here. This will allow the build system to authenticate to those feeds, assuming you’ve added the build identity as a reader or contributor to the feed.\n\nWant to know more about feed permissions? [Learn more]( http://go.microsoft.com/fwlink/?LinkID=733327).",
            "required": "false"
        },
        {
            "name": "restoreMode",
            "type": "radio",
            "label": "Installation type",
            "defaultValue": "restore",
            "helpMarkDown": "Restore will restore the packages a solution depends upon, and is generally what you want.\n\nInstall will install packages from a packages.config file. Use this option if you want to install a standalone tool package.",
            "required": "true",
            "options": {
                "restore": "Restore",
                "install": "Install"
            }
        },
        {
            "name": "noCache",
            "type": "boolean",
            "label": "Disable local cache",
            "defaultValue": "false",
            "helpMarkDown": "Equivalent to the -NoCache NuGet.exe command line argument",
            "required": "false"
        },
        {
            "name": "nuGetRestoreArgs",
            "type": "string",
            "label": "NuGet arguments",
            "defaultValue": "",
            "required": false,
            "helpMarkDown": "Additional arguments passed to NuGet.exe restore or install. [More Information](https://docs.nuget.org/consume/command-line-reference#user-content-restore-command)."
        },
        {
            "name": "nuGetPath",
            "type": "string",
            "label": "Path to NuGet.exe",
            "defaultValue": "",
            "required": false,
            "helpMarkDown": "Optionally supply the path to NuGet.exe",
            "groupName": "advanced"
        }
    ],
    "execution": {
        "PowerShell": {
            "target": "$(currentDirectory)\\NuGetInstaller.ps1",
            "argumentFormat": "",
            "workingDirectory": "",
            "platforms": [
                "windows"
            ]
        },
        "Node": {
            "target": "nugetinstaller.js",
            "argumentFormat": ""
        }
    }
}<|MERGE_RESOLUTION|>--- conflicted
+++ resolved
@@ -1,4 +1,4 @@
-{
+﻿{
     "id": "333b11bd-d341-40d9-afcf-b32d5ce6f23b",
     "name": "NuGetInstaller",
     "friendlyName": "NuGet Installer",
@@ -9,11 +9,7 @@
     "version": {
         "Major": 0,
         "Minor": 1,
-<<<<<<< HEAD
-        "Patch": 24
-=======
         "Patch": 25
->>>>>>> 66bcb220
     },
     "minimumAgentVersion": "1.83.0",
     "groups": [
