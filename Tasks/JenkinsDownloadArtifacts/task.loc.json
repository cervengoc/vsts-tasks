{
  "id": "86c37a92-59a7-444b-93c7-220fcf91e29c",
  "name": "JenkinsDownloadArtifacts",
  "friendlyName": "ms-resource:loc.friendlyName",
  "description": "ms-resource:loc.description",
  "helpMarkDown": "ms-resource:loc.helpMarkDown",
  "category": "Utility",
  "visibility": [
    "Build",
    "Release"
  ],
  "runsOn": [
    "Agent",
    "DeploymentGroup"
  ],
  "author": "Microsoft",
  "demands": [],
  "version": {
    "Major": 1,
    "Minor": 128,
<<<<<<< HEAD
    "Patch": 1
=======
    "Patch": 3
>>>>>>> 2c78c771
  },
  "groups": [
    {
      "name": "propagatedArtifactsGroup",
      "displayName": "ms-resource:loc.group.displayName.propagatedArtifactsGroup",
      "isExpanded": true
    },
    {
      "name": "advanced",
      "displayName": "ms-resource:loc.group.displayName.advanced",
      "isExpanded": false
    }
  ],
  "instanceNameFormat": "ms-resource:loc.instanceNameFormat",
  "inputs": [
    {
      "name": "serverEndpoint",
      "type": "connectedService:Jenkins",
      "label": "ms-resource:loc.input.label.serverEndpoint",
      "defaultValue": "",
      "required": true,
      "helpMarkDown": "ms-resource:loc.input.help.serverEndpoint"
    },
    {
      "name": "jobName",
      "type": "pickList",
      "label": "ms-resource:loc.input.label.jobName",
      "defaultValue": "",
      "required": true,
      "helpMarkDown": "ms-resource:loc.input.help.jobName",
      "properties": {
        "EditableOptions": "True"
      }
    },
    {
      "name": "jenkinsJobType",
      "type": "pickList",
      "label": "ms-resource:loc.input.label.jenkinsJobType",
      "defaultValue": "",
      "required": false,
      "helpMarkDown": "ms-resource:loc.input.help.jenkinsJobType",
      "visibleRule": "jobName = invalidjobName",
      "properties": {
        "EditableOptions": "false",
        "PopulateDefaultValue": "true"
      }
    },
    {
      "name": "saveTo",
      "type": "filePath",
      "label": "ms-resource:loc.input.label.saveTo",
      "defaultValue": "jenkinsArtifacts",
      "required": true,
      "helpMarkDown": "ms-resource:loc.input.help.saveTo"
    },
    {
      "name": "jenkinsBuild",
      "type": "radio",
      "label": "ms-resource:loc.input.label.jenkinsBuild",
      "defaultValue": "LastSuccessfulBuild",
      "required": true,
      "groupName": "advanced",
      "helpMarkDown": "ms-resource:loc.input.help.jenkinsBuild",
      "options": {
        "LastSuccessfulBuild": "Last Successful Build",
        "BuildNumber": "Build Number"
      }
    },
    {
      "name": "jenkinsBuildNumber",
      "type": "pickList",
      "label": "ms-resource:loc.input.label.jenkinsBuildNumber",
      "defaultValue": "1",
      "required": true,
      "groupName": "advanced",
      "visibleRule": "jenkinsBuild == BuildNumber",
      "helpMarkDown": "ms-resource:loc.input.help.jenkinsBuildNumber",
      "properties": {
        "EditableOptions": "True"
      }
    },
    {
      "name": "itemPattern",
      "type": "multiLine",
      "label": "ms-resource:loc.input.label.itemPattern",
      "defaultValue": "**",
      "required": false,
      "groupName": "advanced",
      "helpMarkDown": "ms-resource:loc.input.help.itemPattern",
      "properties": {
        "rows": "3",
        "resizable": "true"
      }
    },
    {
      "name": "downloadCommitsAndWorkItems",
      "type": "boolean",
      "label": "ms-resource:loc.input.label.downloadCommitsAndWorkItems",
      "defaultValue": false,
      "required": false,
      "groupName": "advanced",
      "helpMarkDown": "ms-resource:loc.input.help.downloadCommitsAndWorkItems"
    },
    {
      "name": "startJenkinsBuildNumber",
      "type": "pickList",
      "label": "ms-resource:loc.input.label.startJenkinsBuildNumber",
      "defaultValue": "",
      "required": false,
      "visibleRule": "downloadCommitsAndWorkItems == true && jenkinsBuild == BuildNumber",
      "groupName": "advanced",
      "properties": {
        "EditableOptions": "True"
      },
      "helpMarkDown": "ms-resource:loc.input.help.startJenkinsBuildNumber"
    },
    {
      "name": "artifactDetailsFileNameSuffix",
      "type": "string",
      "label": "ms-resource:loc.input.label.artifactDetailsFileNameSuffix",
      "defaultValue": "",
      "required": false,
      "visibleRule": "downloadCommitsAndWorkItems == invalid",
      "groupName": "advanced",
      "helpMarkDown": "ms-resource:loc.input.help.artifactDetailsFileNameSuffix"
    },
    {
      "name": "propagatedArtifacts",
      "type": "boolean",
      "label": "ms-resource:loc.input.label.propagatedArtifacts",
      "defaultValue": "false",
      "required": false,
      "groupName": "propagatedArtifactsGroup",
      "helpMarkDown": "ms-resource:loc.input.help.propagatedArtifacts"
    },
    {
      "name": "artifactProvider",
      "type": "pickList",
      "label": "ms-resource:loc.input.label.artifactProvider",
      "defaultValue": "azureStorage",
      "required": true,
      "options": {
        "azureStorage": "Azure Storage"
      },
      "properties": {
        "EditableOptions": "false",
        "PopulateDefaultValue": "true"
      },
      "groupName": "propagatedArtifactsGroup",
      "visibleRule": "propagatedArtifacts == notValid",
      "helpMarkDown": "ms-resource:loc.input.help.artifactProvider"
    },
    {
      "name": "ConnectedServiceNameARM",
      "type": "connectedService:AzureRM",
      "label": "ms-resource:loc.input.label.ConnectedServiceNameARM",
      "required": true,
      "groupName": "propagatedArtifactsGroup",
      "visibleRule": "propagatedArtifacts == true",
      "helpMarkDown": "ms-resource:loc.input.help.ConnectedServiceNameARM"
    },
    {
      "name": "storageAccountName",
      "type": "pickList",
      "label": "ms-resource:loc.input.label.storageAccountName",
      "required": true,
      "properties": {
        "EditableOptions": "True"
      },
      "groupName": "propagatedArtifactsGroup",
      "visibleRule": "propagatedArtifacts == true",
      "helpMarkDown": "ms-resource:loc.input.help.storageAccountName"
    },
    {
      "name": "containerName",
      "type": "pickList",
      "label": "ms-resource:loc.input.label.containerName",
      "properties": {
        "EditableOptions": "True"
      },
      "required": true,
      "groupName": "propagatedArtifactsGroup",
      "visibleRule": "propagatedArtifacts == true",
      "helpMarkDown": "ms-resource:loc.input.help.containerName"
    },
    {
      "name": "commonVirtualPath",
      "type": "string",
      "label": "ms-resource:loc.input.label.commonVirtualPath",
      "required": false,
      "groupName": "propagatedArtifactsGroup",
      "visibleRule": "propagatedArtifacts == true",
      "helpMarkDown": "ms-resource:loc.input.help.commonVirtualPath"
    }
  ],
  "dataSourceBindings": [
    {
      "endpointId": "$(serverEndpoint)",
      "target": "jobName",
      "dataSourceName": "Jobs",
      "resultTemplate": "{{#addField jobs 'parentPath' 'name' '/'}}{{#recursiveSelect jobs}}{{#notEquals _class 'com.cloudbees.hudson.plugins.folder.Folder'}}{{#notEquals _class 'org.jenkinsci.plugins.workflow.job.WorkflowJob'}}{ \"Value\" : \"{{#if parentPath}}{{parentPath}}/{{/if}}{{name}}\", \"DisplayValue\" : \"{{#if parentPath}}{{parentPath}}/{{/if}}{{{displayName}}}\" }{{/notEquals}}{{/notEquals}}{{/recursiveSelect}}{{/addField}}"
    },
    {
      "endpointId": "$(serverEndpoint)",
      "target": "jenkinsJobType",
      "dataSourceName": "JenkinsJobType",
      "parameters": {
        "definition": "$(jobName)"
      },
      "resultTemplate": "{ \"Value\" : \"{{#if _class}}{{_class}}{{else}}none{{/if}}\", \"DisplayValue\" : \"{{#if _class}}{{{_class}}}{{else}}none{{/if}}\" }"
    },
    {
      "endpointId": "$(serverEndpoint)",
      "target": "jenkinsBuildNumber",
      "dataSourceName": "{{#equals jenkinsJobType 'org.jenkinsci.plugins.workflow.multibranch.WorkflowMultiBranchProject' 1}}MultibranchPipelineBuilds{{else}}Builds{{/equals}}",
      "parameters": {
        "definition": "$(jobName)",
        "jenkinsJobType": "$(jenkinsJobType)"
      },
      "resultTemplate": "{{#equals jenkinsJobType 'org.jenkinsci.plugins.workflow.multibranch.WorkflowMultiBranchProject' 1}}[ {{#jobs}}{{#builds}} '{ \"Value\" : \"{{../name}}/{{id}}\", \"DisplayValue\" : \"{{{../name}}}/{{{displayName}}}\" }',{{/builds}}{{/jobs}}]{{else}}{ \"Value\" : \"{{id}}\", \"DisplayValue\" : \"{{{displayName}}}\" }{{/equals}}"
    },
    {
      "endpointId": "$(serverEndpoint)",
      "target": "startJenkinsBuildNumber",
      "dataSourceName": "{{#equals jenkinsJobType 'org.jenkinsci.plugins.workflow.multibranch.WorkflowMultiBranchProject' 1}}MultibranchPipelineBuilds{{else}}Builds{{/equals}}",
      "parameters": {
        "definition": "$(jobName)",
        "jenkinsJobType": "$(jenkinsJobType)"
      },
      "resultTemplate": "{{#equals jenkinsJobType 'org.jenkinsci.plugins.workflow.multibranch.WorkflowMultiBranchProject' 1}}[ {{#jobs}}{{#builds}} '{ \"Value\" : \"{{../name}}/{{id}}\", \"DisplayValue\" : \"{{{../name}}}/{{{displayName}}}\" }',{{/builds}}{{/jobs}}]{{else}}{ \"Value\" : \"{{id}}\", \"DisplayValue\" : \"{{{displayName}}}\" }{{/equals}}"
    },
    {
      "endpointId": "$(ConnectedServiceNameARM)",
      "target": "storageAccountName",
      "dataSourceName": "AzureStorageAccountRMandClassic"
    },
    {
      "target": "containerName",
      "endpointId": "$(ConnectedServiceNameARM)",
      "dataSourceName": "AzureStorageContainer",
      "resultTemplate": "{ \"Value\" : \"{{ Name }}\", \"DisplayValue\" : \"{{ Name }}\" }",
      "parameters": {
        "storageAccount": "$(storageAccountName)"
      }
    }
  ],
  "execution": {
    "Node": {
      "target": "jenkinsdownloadartifacts.js",
      "argumentFormat": ""
    }
  },
  "messages": {
    "GetArtifactsFromLastSuccessfulBuild": "ms-resource:loc.messages.GetArtifactsFromLastSuccessfulBuild",
    "GetArtifactsFromBuildNumber": "ms-resource:loc.messages.GetArtifactsFromBuildNumber",
    "CouldNotGetLastSuccessfulBuildNumber": "ms-resource:loc.messages.CouldNotGetLastSuccessfulBuildNumber",
    "ServerCallFailed": "ms-resource:loc.messages.ServerCallFailed",
    "ServerCallErrorCode": "ms-resource:loc.messages.ServerCallErrorCode",
    "ArtifactSuccessfullyDownloaded": "ms-resource:loc.messages.ArtifactSuccessfullyDownloaded",
    "ArtifactDownloadUrl": "ms-resource:loc.messages.ArtifactDownloadUrl",
    "DownloadingCommitsAndWorkItems": "ms-resource:loc.messages.DownloadingCommitsAndWorkItems",
    "ArtifactProviderNotSupported": "ms-resource:loc.messages.ArtifactProviderNotSupported",
    "DownloadFromAzureBlobStorage": "ms-resource:loc.messages.DownloadFromAzureBlobStorage",
    "JenkinsDownloadingChangeFromCurrentBuild": "ms-resource:loc.messages.JenkinsDownloadingChangeFromCurrentBuild",
    "DownloadingJenkinsChangeBetween": "ms-resource:loc.messages.DownloadingJenkinsChangeBetween",
    "GettingCommitsFromSingleBuild": "ms-resource:loc.messages.GettingCommitsFromSingleBuild",
    "DownloadingContentFromJenkinsServer": "ms-resource:loc.messages.DownloadingContentFromJenkinsServer",
    "WritingCommitsTo": "ms-resource:loc.messages.WritingCommitsTo",
    "UploadingAttachment": "ms-resource:loc.messages.UploadingAttachment",
    "SuccessfullyUploadedCommitsAttachment": "ms-resource:loc.messages.SuccessfullyUploadedCommitsAttachment",
    "GetCommitMessages": "ms-resource:loc.messages.GetCommitMessages",
    "GetCommitMessagesFailed": "ms-resource:loc.messages.GetCommitMessagesFailed",
    "CouldNotWriteToFile": "ms-resource:loc.messages.CouldNotWriteToFile",
    "DownloadingWorkItemsFromSingleBuild": "ms-resource:loc.messages.DownloadingWorkItemsFromSingleBuild",
    "WritingWorkItemsTo": "ms-resource:loc.messages.WritingWorkItemsTo",
    "SuccessfullyUploadedWorkItemsAttachment": "ms-resource:loc.messages.SuccessfullyUploadedWorkItemsAttachment",
    "FindBuildIndex": "ms-resource:loc.messages.FindBuildIndex",
    "FoundBuildIndex": "ms-resource:loc.messages.FoundBuildIndex",
    "JenkinsArtifactDetailsParsingError": "ms-resource:loc.messages.JenkinsArtifactDetailsParsingError",
    "SuccessfullyDownloadedCommitsAndWorkItems": "ms-resource:loc.messages.SuccessfullyDownloadedCommitsAndWorkItems",
    "CommitsAndWorkItemsDownloadFailed": "ms-resource:loc.messages.CommitsAndWorkItemsDownloadFailed",
    "CannotFindBuilds": "ms-resource:loc.messages.CannotFindBuilds",
    "JenkinsNoCommitsToFetch": "ms-resource:loc.messages.JenkinsNoCommitsToFetch",
    "InvalidJenkinsBuildNumber": "ms-resource:loc.messages.InvalidJenkinsBuildNumber",
    "InvalidJenkinsStartBuildNumber": "ms-resource:loc.messages.InvalidJenkinsStartBuildNumber",
    "InvalidBuildId": "ms-resource:loc.messages.InvalidBuildId",
    "InvalidMultiBranchPipelineName": "ms-resource:loc.messages.InvalidMultiBranchPipelineName",
    "FoundJenkinsJobDetails": "ms-resource:loc.messages.FoundJenkinsJobDetails",
    "ClientIdCannotBeEmpty": "ms-resource:loc.messages.ClientIdCannotBeEmpty",
    "DomainCannotBeEmpty": "ms-resource:loc.messages.DomainCannotBeEmpty",
    "SecretCannotBeEmpty": "ms-resource:loc.messages.SecretCannotBeEmpty",
    "armUrlCannotBeEmpty": "ms-resource:loc.messages.armUrlCannotBeEmpty",
    "authorityUrlCannotBeEmpty": "ms-resource:loc.messages.authorityUrlCannotBeEmpty",
    "CouldNotFetchAccessTokenforAzureStatusCode": "ms-resource:loc.messages.CouldNotFetchAccessTokenforAzureStatusCode",
    "CallbackCannotBeNull": "ms-resource:loc.messages.CallbackCannotBeNull",
    "VMNameCannotBeNull": "ms-resource:loc.messages.VMNameCannotBeNull",
    "InvalidValue": "ms-resource:loc.messages.InvalidValue",
    "VmExtensionNameCannotBeNull": "ms-resource:loc.messages.VmExtensionNameCannotBeNull",
    "ExpandShouldBeOfTypeString": "ms-resource:loc.messages.ExpandShouldBeOfTypeString",
    "ExtensionParametersCannotBeNull": "ms-resource:loc.messages.ExtensionParametersCannotBeNull",
    "LoadBalancerNameCannotBeNull": "ms-resource:loc.messages.LoadBalancerNameCannotBeNull",
    "ParametersCannotBeNull": "ms-resource:loc.messages.ParametersCannotBeNull",
    "NetworkInterfaceNameCannotBeNull": "ms-resource:loc.messages.NetworkInterfaceNameCannotBeNull",
    "NetworkSecurityGroupNameCannotBeNull": "ms-resource:loc.messages.NetworkSecurityGroupNameCannotBeNull",
    "SecurityRuleNameCannotBeNull": "ms-resource:loc.messages.SecurityRuleNameCannotBeNull",
    "SecurityRuleParametersCannotBeNull": "ms-resource:loc.messages.SecurityRuleParametersCannotBeNull",
    "DeploymentNameCannotBeNull": "ms-resource:loc.messages.DeploymentNameCannotBeNull",
    "CredentialsCannotBeNull": "ms-resource:loc.messages.CredentialsCannotBeNull",
    "SubscriptionIdCannotBeNull": "ms-resource:loc.messages.SubscriptionIdCannotBeNull",
    "InvalidResponseLongRunningOperation": "ms-resource:loc.messages.InvalidResponseLongRunningOperation",
    "TimeoutWhileWaiting": "ms-resource:loc.messages.TimeoutWhileWaiting",
    "ResourceGroupCannotBeNull": "ms-resource:loc.messages.ResourceGroupCannotBeNull",
    "ResourceGroupExceededLength": "ms-resource:loc.messages.ResourceGroupExceededLength",
    "ResourceGroupDeceededLength": "ms-resource:loc.messages.ResourceGroupDeceededLength",
    "ResourceGroupDoesntMatchPattern": "ms-resource:loc.messages.ResourceGroupDoesntMatchPattern",
    "VMSSNameCannotBeNull": "ms-resource:loc.messages.VMSSNameCannotBeNull",
    "GetVMSSFailed": "ms-resource:loc.messages.GetVMSSFailed",
    "VMSSDoesNotHaveCustomImage": "ms-resource:loc.messages.VMSSDoesNotHaveCustomImage",
    "VMSSImageUrlCannotBeNull": "ms-resource:loc.messages.VMSSImageUrlCannotBeNull",
    "VMSSImageAlreadyUptoDate": "ms-resource:loc.messages.VMSSImageAlreadyUptoDate",
    "NewVMSSImageUrl": "ms-resource:loc.messages.NewVMSSImageUrl",
    "VMSSUpdateImage": "ms-resource:loc.messages.VMSSUpdateImage",
    "ResourceNameCannotBeNull": "ms-resource:loc.messages.ResourceNameCannotBeNull",
    "activeDirectoryResourceIdUrlCannotBeEmpty": "ms-resource:loc.messages.activeDirectoryResourceIdUrlCannotBeEmpty",
    "StorageAccountCannotBeNull": "ms-resource:loc.messages.StorageAccountCannotBeNull",
    "CreatedBlobForItem": "ms-resource:loc.messages.CreatedBlobForItem",
    "CreatedContainer": "ms-resource:loc.messages.CreatedContainer",
    "ErrorInReadStream": "ms-resource:loc.messages.ErrorInReadStream",
    "ErrorInWriteStream": "ms-resource:loc.messages.ErrorInWriteStream",
    "FailedToCreateBlob": "ms-resource:loc.messages.FailedToCreateBlob",
    "FailedToCreateContainer": "ms-resource:loc.messages.FailedToCreateContainer",
    "FailedToListItemInsideContainer": "ms-resource:loc.messages.FailedToListItemInsideContainer",
    "SuccessFullyFetchedItemList": "ms-resource:loc.messages.SuccessFullyFetchedItemList",
    "UnableToFetchItem": "ms-resource:loc.messages.UnableToFetchItem",
    "UploadingItem": "ms-resource:loc.messages.UploadingItem",
    "FoundJobType": "ms-resource:loc.messages.FoundJobType",
    "CannotFindJobType": "ms-resource:loc.messages.CannotFindJobType",
    "InvalidJobName": "ms-resource:loc.messages.InvalidJobName",
    "ContinuationTokenExistsFetchingRemainingFiles": "ms-resource:loc.messages.ContinuationTokenExistsFetchingRemainingFiles",
    "GetArtifactItemsNotSupported": "ms-resource:loc.messages.GetArtifactItemsNotSupported"
  }
}<|MERGE_RESOLUTION|>--- conflicted
+++ resolved
@@ -18,11 +18,7 @@
   "version": {
     "Major": 1,
     "Minor": 128,
-<<<<<<< HEAD
-    "Patch": 1
-=======
     "Patch": 3
->>>>>>> 2c78c771
   },
   "groups": [
     {
