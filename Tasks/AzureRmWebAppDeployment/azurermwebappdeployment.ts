--- conflicted
+++ resolved
@@ -37,12 +37,8 @@
         var inlineScript: string = tl.getInput('InlineScript', false);
         var scriptPath: string = tl.getPathInput('ScriptPath', false);
         var endPointAuthCreds = tl.getEndpointAuthorization(connectedServiceName, true);
-<<<<<<< HEAD
-=======
         var generateWebConfig = tl.getBoolInput('GenerateWebConfig', false);
         var webConfigParametersStr = tl.getInput('WebConfigParameters', false);
-
->>>>>>> 3e30b886
         var isDeploymentSuccess: boolean = true;
         var tempPackagePath = null;
 
