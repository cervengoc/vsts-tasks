--- conflicted
+++ resolved
@@ -13,11 +13,7 @@
     "version": {
         "Major": 2,
         "Minor": 0,
-<<<<<<< HEAD
-        "Patch": 2
-=======
-        "Patch": 3
->>>>>>> 4a507aa3
+        "Patch": 4
     },
     "minimumAgentVersion": "1.102.0",
     "groups": [
