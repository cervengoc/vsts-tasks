{
    "id": "c6650aa0-185b-11e6-a47d-df93e7a34c64",
    "name": "ServiceFabricDeploy",
    "friendlyName": "Service Fabric Application Deployment",
    "description": "Deploy a Service Fabric application to a cluster.",
    "author": "Microsoft Corporation",
    "helpMarkDown": "[More Information](https://go.microsoft.com/fwlink/?LinkId=820528)",
    "category": "Deploy",
    "visibility": [
        "Build",
        "Release"
    ],
    "runsOn": [
        "Agent"
    ],
    "version": {
        "Major": 1,
        "Minor": 3,
<<<<<<< HEAD
        "Patch": 1
=======
        "Patch": 3
>>>>>>> f3ba82e8
    },
    "minimumAgentVersion": "1.95.0",
    "groups": [
        {
            "name": "advanced",
            "displayName": "Advanced Settings",
            "isExpanded": false
        },
        {
            "name": "upgrade",
            "displayName": "Upgrade Settings",
            "isExpanded": false
        }
    ],
    "instanceNameFormat": "Deploy Service Fabric Application",
    "inputs": [
        {
            "name": "applicationPackagePath",
            "type": "filePath",
            "label": "Application Package",
            "defaultValue": "",
            "required": true,
            "helpMarkDown": "Path to the application package that is to be deployed. [Variables](https://go.microsoft.com/fwlink/?LinkID=550988) and wildcards can be used in the path."
        },
        {
            "name": "serviceConnectionName",
            "type": "connectedService:servicefabric",
            "label": "Cluster Connection",
            "defaultValue": "",
            "required": true,
            "helpMarkDown": "Select an Azure Service Fabric service endpoint to be used to connect to the cluster. The settings defined in this referenced endpoint will override those defined in the publish profile. Choose 'Manage' to register a new endpoint."
        },
        {
            "name": "publishProfilePath",
            "type": "filePath",
            "label": "Publish Profile",
            "defaultValue": "",
            "required": false,
            "helpMarkDown": "Path to the publish profile that defines the settings to use. [Variables](https://go.microsoft.com/fwlink/?LinkID=550988) and wildcards can be used in the path."
        },
        {
            "name": "applicationParameterPath",
            "type": "filePath",
            "label": "Application Parameters",
            "defaultValue": "",
            "required": false,
            "helpMarkDown": "Path to the application parameters file. [Variables](https://go.microsoft.com/fwlink/?LinkID=550988) and wildcards can be used in the path. If specified, this will override the value in the publish profile."
        },
        {
            "name": "compressPackage",
            "type": "boolean",
            "label": "Compress Package",
            "defaultValue": "false",
            "required": false,
            "groupname": "advanced",
            "helpMarkDown": "Indicates whether the application package should be compressed before copying to the image store. If enabled, this will override the value in the publish profile."
        },
        {
            "name": "copyPackageTimeoutSec",
            "type": "string",
            "label": "CopyPackageTimeoutSec",
            "defaultValue": "",
            "required": false,
            "groupname": "advanced",
            "helpMarkDown": "Timeout in seconds for copying application package to image store. If specified, this will override the value in the publish profile."
        },
        {
            "name": "registerPackageTimeoutSec",
            "type": "string",
            "label": "RegisterPackageTimeoutSec",
            "defaultValue": "",
            "required": false,
            "groupname": "advanced",
            "helpMarkDown": "Timeout in seconds for registering application package."
        },
        {
            "name": "overwriteBehavior",
            "type": "pickList",
            "label": "Overwrite Behavior",
            "defaultValue": "SameAppTypeAndVersion",
            "required": true,
            "options": {
                "Always": "Always",
                "Never": "Never",
                "SameAppTypeAndVersion": "SameAppTypeAndVersion"
            },
            "groupname": "advanced",
            "helpMarkDown": "Overwrite Behavior if an application exists in the cluster with the same name, and upgrades have not been configured."
        },
        {
            "name": "overridePublishProfileSettings",
            "type": "boolean",
            "label": "Override All Publish Profile Upgrade Settings",
            "defaultValue": "false",
            "required": false,
            "groupname": "upgrade",
            "helpMarkDown": "This will override all upgrade settings with either the values specified below or the default value if not specified."
        },
        {
            "name": "isUpgrade",
            "type": "boolean",
            "label": "Upgrade the Application",
            "defaultValue": "true",
            "required": false,
            "groupname": "upgrade",
            "visibleRule": "overridePublishProfileSettings = true"
        },
        {
            "name": "upgradeMode",
            "type": "pickList",
            "label": "Upgrade Mode",
            "defaultValue": "Monitored",
            "required": true,
            "options": {
                "Monitored": "Monitored",
                "UnmonitoredAuto": "UnmonitoredAuto",
                "UnmonitoredManual": "UnmonitoredManual"
            },
            "groupname": "upgrade",
            "visibleRule": "overridePublishProfileSettings = true && isUpgrade = true"
        },
        {
            "name": "FailureAction",
            "type": "pickList",
            "label": "FailureAction",
            "defaultValue": "Rollback",
            "required": true,
            "options": {
                "Rollback": "Rollback",
                "Manual": "Manual"
            },
            "groupname": "upgrade",
            "visibleRule": "overridePublishProfileSettings = true && isUpgrade = true && upgradeMode = Monitored"
        },
        {
            "name": "UpgradeReplicaSetCheckTimeoutSec",
            "type": "string",
            "label": "UpgradeReplicaSetCheckTimeoutSec",
            "defaultValue": "",
            "required": false,
            "groupname": "upgrade",
            "visibleRule": "overridePublishProfileSettings = true && isUpgrade = true"
        },
        {
            "name": "ReplicaQuorumTimeoutSec",
            "type": "string",
            "label": "ReplicaQuorumTimeoutSec",
            "defaultValue": "",
            "required": false,
            "groupname": "upgrade",
            "visibleRule": "overridePublishProfileSettings = true && isUpgrade = true"
        },
        {
            "name": "TimeoutSec",
            "type": "string",
            "label": "TimeoutSec",
            "defaultValue": "",
            "required": false,
            "groupname": "upgrade",
            "visibleRule": "overridePublishProfileSettings = true && isUpgrade = true"
        },
        {
            "name": "ForceRestart",
            "type": "boolean",
            "label": "ForceRestart",
            "defaultValue": "false",
            "required": false,
            "groupname": "upgrade",
            "visibleRule": "overridePublishProfileSettings = true && isUpgrade = true"
        },
        {
            "name": "HealthCheckRetryTimeoutSec",
            "type": "string",
            "label": "HealthCheckRetryTimeoutSec",
            "defaultValue": "",
            "required": false,
            "groupname": "upgrade",
            "visibleRule": "overridePublishProfileSettings = true && isUpgrade = true && upgradeMode = Monitored"
        },
        {
            "name": "HealthCheckWaitDurationSec",
            "type": "string",
            "label": "HealthCheckWaitDurationSec",
            "defaultValue": "",
            "required": false,
            "groupname": "upgrade",
            "visibleRule": "overridePublishProfileSettings = true && isUpgrade = true && upgradeMode = Monitored"
        },
        {
            "name": "HealthCheckStableDurationSec",
            "type": "string",
            "label": "HealthCheckStableDurationSec",
            "defaultValue": "",
            "required": false,
            "groupname": "upgrade",
            "visibleRule": "overridePublishProfileSettings = true && isUpgrade = true && upgradeMode = Monitored"
        },
        {
            "name": "UpgradeDomainTimeoutSec",
            "type": "string",
            "label": "UpgradeDomainTimeoutSec",
            "defaultValue": "",
            "required": false,
            "groupname": "upgrade",
            "visibleRule": "overridePublishProfileSettings = true && isUpgrade = true && upgradeMode = Monitored"
        },
        {
            "name": "ConsiderWarningAsError",
            "type": "boolean",
            "label": "ConsiderWarningAsError",
            "defaultValue": "false",
            "required": false,
            "groupname": "upgrade",
            "visibleRule": "overridePublishProfileSettings = true && isUpgrade = true && upgradeMode = Monitored"
        },
        {
            "name": "DefaultServiceTypeHealthPolicy",
            "type": "string",
            "label": "DefaultServiceTypeHealthPolicy",
            "defaultValue": "",
            "required": false,
            "groupname": "upgrade",
            "visibleRule": "overridePublishProfileSettings = true && isUpgrade = true && upgradeMode = Monitored"
        },
        {
            "name": "MaxPercentUnhealthyDeployedApplications",
            "type": "string",
            "label": "MaxPercentUnhealthyDeployedApplications",
            "defaultValue": "",
            "required": false,
            "groupname": "upgrade",
            "visibleRule": "overridePublishProfileSettings = true && isUpgrade = true && upgradeMode = Monitored"
        },
        {
            "name": "UpgradeTimeoutSec",
            "type": "string",
            "label": "UpgradeTimeoutSec",
            "defaultValue": "",
            "required": false,
            "groupname": "upgrade",
            "visibleRule": "overridePublishProfileSettings = true && isUpgrade = true && upgradeMode = Monitored"
        },
        {
            "name": "ServiceTypeHealthPolicyMap",
            "type": "string",
            "label": "ServiceTypeHealthPolicyMap",
            "defaultValue": "",
            "required": false,
            "groupname": "upgrade",
            "visibleRule": "overridePublishProfileSettings = true && isUpgrade = true && upgradeMode = Monitored"
        }
    ],
    "execution": {
        "PowerShell3": {
            "target": "deploy.ps1"
        }
    },
    "messages": {
        "ItemSearchMoreThanOneFound": "Found more than one item with search pattern {0}. There can be only one.",
        "ItemSearchNoFilesFound": "No items were found with search pattern {0}.",
        "SearchingForPath": "Searching for path: {0}",
        "FoundPath": "Found path: {0}",
        "ConnectedToCluster": "Successfully connected to cluster.",
        "AadAuthority": "AAD Authority: {0}",
        "ClusterAppId": "Cluster Application ID: {0}",
        "ClientAppId": "Client Application ID: {0}",
        "PathDoesNotExist": "Path '{0}' does not exist.",
        "ServiceFabricSDKNotInstalled": "Service Fabric SDK is not installed on the build agent.  Go to https://aka.ms/servicefabric to download and install it.",
        "ErrorOnCertificateImport": "An error occurred attempting to import the certificate. Ensure that your service endpoint is configured properly with a correct certificate value and, if the certificate is password-protected, a valid password. Error message: {0}",
        "ErrorOnAcquireToken": "An error occurred attempting to acquire an Azure Active Directory token. Ensure that your service endpoint is configured properly with valid credentials. Error message: {0}",
        "ImportedCertificate": "Imported cluster client certificate with thumbprint '{0}'.",
        "ServiceEndpointUpgradeWarning": "Your deploy task has been upgraded to a new version with possible breaking changes. The Cluster Endpoint defined in your service endpoint was previously ignored, but will now override the value in the publish profile. Verify the endpoint is correct and prefixed with 'https://'. In addition, a Server Certificate Thumbprint field has been added to the service endpoint and will also override the publish profile value. Your service endpoint may not have been updated to allow specifying the Server Certificate Thumbprint, in which case we will still use the value from the publish profile and you should try again soon.",
        "OverrideApplicationParameterFile": "Overriding application parameter file specified in publish profile with '{0}' specified in the VSTS task.",
        "OverrideUpgradeSettings": "Overriding upgrade settings specified in publish profile with the settings specified in the VSTS Task.",
        "PublishProfileRequiredServerThumbprint": "A server certificate thumbprint must be defined on the endpoint or a publish profile must be specified in the VSTS task.",
        "PublishProfileRequiredAppParams": "An application parameters file or a publish profile must be specified in the VSTS task.",
        "PublishProfileRequiredUpgrade": "Upgrade settings must be overridden or a publish profile must be specified in the VSTS task.",
        "DefaultPortWarning": "The port '{0}' specified on your connection endpoint does not match the default ClientConnectionEndpoint of '19000'. This might have caused cluster communication failure.",
        "SFSDK_InvalidSFPackage": "{0} is not a valid Service Fabric application package.",
        "SFSDK_PackageValidationFailed": "Validation failed for package: {0}",
        "SFSDK_UnableToVerifyClusterConnection": "Unable to verify connection to Service Fabric cluster.",
        "SFSDK_UnableToReadAppTypeAndVersion": "Unable to read application type and version from application manifest file.",
        "SFSDK_AppAlreadyExistsError": "An application with name '{0}' already exists, its type is '{1}' and version is '{2}'. You must first remove the existing application before a new application can be deployed or provide a new name for the application.",
        "SFSDK_AppAlreadyExistsInfo": "An application with name '{0}' already exists in the cluster with application type '{1}' and version '{2}'. Removing it.",
        "SFSDK_UnregisteringExistingAppType": "Application type '{0}' and version '{1}' was already registered with the cluster, unregistering it...",
        "SFSDK_UnableToUnregisterAppType": "Unregistering the existing application type was unsuccessful.",
        "SFSDK_CopyingAppToImageStore": "Copying application to image store...",
        "SFSDK_CopyingAppToImageStoreFailed": "Copying of application package to image store failed. Cannot continue with registering the application.",
        "SFSDK_RegisterAppType": "Registering application type...",
        "SFSDK_RegisterAppTypeFailed": "Registration of application type failed.",
        "SFSDK_RemoveAppPackage": "Removing application package from image store...",
        "SFSDK_CreateApplication": "Creating application...",
        "SFSDK_CreateApplicationFailed": "Creation of application failed.",
        "SFSDK_CreateApplicationSuccess": "Create application succeeded.",
        "SFSDK_AppDoesNotExist": "Application '{0}' doesn't exist in cluster.",
        "SFSDK_AppTypeMismatch": "Application type of application '{0}' doesn't match the application type in the application manifest of the new application package. Please ensure that the application being upgraded has the same application type.",
        "SFSDK_UpgradeInProgressError": "An upgrade for the application '{0}' is already in progress.",
        "SFSDK_StartAppUpgrade": "Start upgrading application...",
        "SFSDK_UnregisterAppTypeOnUpgradeFailure": "Unregistering application type '{0}' and version '{1}'...",
        "SFSDK_WaitingForUpgrade": "Waiting for upgrade...",
        "SFSDK_UnregisterUnusedVersions": "Unregistering other unused versions for the application type...",
        "SFSDK_UpgradeSuccess": "Upgrade completed successfully.",
        "SFSDK_UpgradeRolledBack": "Upgrade was rolled back.",
        "SFSDK_UnzipPackage": "Attempting to unzip '{0}' to location '{1}'.",
        "SFSDK_UnexpectedError": "Unexpected Error. Error details: $_.Exception.Message",
        "SFSDK_CopyPackageTimeoutSecWarning": "The CopyPackageTimeoutSec parameter requires version '2.3' of the Service Fabric SDK, but the installed version is '{0}'. This parameter will be ignored.",
        "SFSDK_CompressPackageWarning": "The CompressPackage parameter requires version '2.5' of the Service Fabric SDK, but the installed version is '{0}'. This parameter will be ignored."
    }
}<|MERGE_RESOLUTION|>--- conflicted
+++ resolved
@@ -16,11 +16,7 @@
     "version": {
         "Major": 1,
         "Minor": 3,
-<<<<<<< HEAD
-        "Patch": 1
-=======
         "Patch": 3
->>>>>>> f3ba82e8
     },
     "minimumAgentVersion": "1.95.0",
     "groups": [
