--- conflicted
+++ resolved
@@ -16,13 +16,8 @@
     ],
     "version": {
         "Major": 1,
-<<<<<<< HEAD
-        "Minor": 6,
-        "Patch": 0
-=======
         "Minor": 7,
         "Patch": 1
->>>>>>> 9e68c335
     },
     "demands": [
         "Cmd"
