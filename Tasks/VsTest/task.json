{
    "id": "EF087383-EE5E-42C7-9A53-AB56C98420F9",
    "name": "VSTest",
    "friendlyName": "Visual Studio Test",
    "description": "Run unit and functional tests (Selenium, Appium, Coded UI test, etc.) using the Visual Studio Test runner. Test frameworks that have a Visual Studio test adapter such as xUnit, NUnit, Chutzpah, etc. can also be run. Tests can be distributed on multiple agents using this task (version 2).",
    "helpMarkDown": "[More Information](https://go.microsoft.com/fwlink/?LinkId=835764)",
    "category": "Test",
    "visibility": [
        "Build",
        "Release"
    ],
    "runsOn": [
        "Agent",
        "DeploymentGroup"
    ],
    "author": "Microsoft Corporation",
    "version": {
        "Major": 2,
<<<<<<< HEAD
        "Minor": 5,
        "Patch": 0
=======
        "Minor": 4,
        "Patch": 4
>>>>>>> ca7ab3d4
    },
    "demands": [
        "vstest"
    ],
    "releaseNotes": "<ul><li><b>Run tests using agent phase:</b> Unified agent across Build, Release and Test allows for automation agents to be used for testing purposes as well. You can distribute tests using the multi-agent phase setting. Multi-config phase setting can be used to replicate tests in different configurations. <a href=\"https://aka.ms/testingwithphases\" target=\"_blank\">More information</a></li><li><b>Test Impact Analysis:</b> Automatically select and run only the tests needed to validate the code change.</li><li>Use the <b>Visual Studio Test Platform Installer task</b> to run tests without needing a full Visual Studio installation.</li></ul>",
    "minimumAgentVersion": "2.103.0",
    "groups": [
        {
            "name": "testSelection",
            "displayName": "Test selection",
            "isExpanded": true
        },
        {
            "name": "executionOptions",
            "displayName": "Execution options",
            "isExpanded": true
        },
        {
            "name": "advancedExecutionOptions",
            "displayName": "Advanced execution options",
            "isExpanded": false
        },
        {
            "name": "reportingOptions",
            "displayName": "Reporting options",
            "isExpanded": true
        }
    ],
    "inputs": [
        {
            "name": "testSelector",
            "type": "pickList",
            "label": "Select tests using",
            "defaultValue": "testAssemblies",
            "required": true,
            "helpMarkDown": "<ul><li><b>Test assembly: </b>Use this option to specify one or more test assemblies that contain your tests. You can optionally specify a filter criteria to select only specific tests.</li><li><b>Test plan: </b>Use this option to run tests from your test plan that have an automated test method associated with it.</li><li><b>Test run: </b>Use this option when you are setting up an environment to run tests from the Test hub. This option should not be used when running tests in a continuous integration / continuous deployment (CI/CD) pipeline.</li>",
            "groupName": "testSelection",
            "options": {
                "testAssemblies": "Test assemblies",
                "testPlan": "Test plan",
                "testRun": "Test run"
            },
            "properties": {
                "EditableOptions": "True"
            }
        },
        {
            "name": "testAssemblyVer2",
            "type": "multiLine",
            "label": "Test assemblies",
            "defaultValue": "**\\*test*.dll\n!**\\*TestAdapter.dll\n!**\\obj\\**",
            "required": true,
            "helpMarkDown": "Run tests from the specified files.<br>Ordered tests and webtests can be run by specifying the .orderedtest and .webtest files respectively. To run .webtest, Visual Studio 2017 Update 4 or higher is needed. <br><br>The file paths are relative to the search folder. Supports multiple lines of minimatch patterns. [More Information](https://aka.ms/minimatchexamples)",
            "groupName": "testSelection",
            "properties": {
                "rows": "3",
                "resizable": "true"
            },
            "visibleRule": "testSelector = testAssemblies"
        },
        {
            "name": "testPlan",
            "type": "pickList",
            "label": "Test plan",
            "defaultValue": "",
            "required": true,
            "helpMarkDown": "Select a test plan containing test suites with automated test cases.",
            "groupName": "testSelection",
            "properties": {
                "DisableManageLink": "True",
                "EditableOptions": "True"
            },
            "visibleRule": "testSelector = testPlan"
        },
        {
            "name": "testSuite",
            "type": "pickList",
            "label": "Test suite",
            "defaultValue": "",
            "required": true,
            "helpMarkDown": "Select one or more test suites containing automated test cases. Test case work items must be associated with an automated test method. [Learn more.](https://go.microsoft.com/fwlink/?linkid=847773",
            "groupName": "testSelection",
            "properties": {
                "MultiSelect": "True",
                "DisableManageLink": "True",
                "EditableOptions": "True"
            },
            "visibleRule": "testSelector = testPlan"
        },
        {
            "name": "testConfiguration",
            "type": "pickList",
            "label": "Test configuration",
            "defaultValue": "",
            "required": true,
            "helpMarkDown": "Select Test Configuration.",
            "groupName": "testSelection",
            "properties": {
                "DisableManageLink": "True",
                "EditableOptions": "True"
            },
            "visibleRule": "testSelector = testPlan"
        },
        {
            "name": "tcmTestRun",
            "type": "string",
            "label": "Test Run",
            "defaultValue": "$(test.RunId)",
            "required": false,
            "helpMarkDown": "Test run based selection is used when triggering automated test runs from the test hub. This option cannot be used for running tests in the CI/CD pipeline.",
            "groupName": "testSelection",
            "properties": {
                "rows": "3",
                "resizable": "true"
            },
            "visibleRule": "testSelector = testRun"
        },
        {
            "name": "searchFolder",
            "type": "string",
            "label": "Search folder",
            "defaultValue": "$(System.DefaultWorkingDirectory)",
            "required": true,
            "helpMarkDown": "Folder to search for the test assemblies.",
            "groupName": "testSelection"
        },
        {
            "name": "testFiltercriteria",
            "type": "string",
            "label": "Test filter criteria",
            "defaultValue": "",
            "required": false,
            "helpMarkDown": "Additional criteria to filter tests from Test assemblies. For example: `Priority=1|Name=MyTestMethod`. [More information](https://msdn.microsoft.com/en-us/library/jj155796.aspx)",
            "groupName": "testSelection",
            "visibleRule": "testSelector = testAssemblies"
        },
        {
            "name": "runOnlyImpactedTests",
            "type": "boolean",
            "label": "Run only impacted tests",
            "defaultValue": "False",
            "required": false,
            "helpMarkDown": "Automatically select, and run only the tests needed to validate the code change. [More information](https://aka.ms/tialearnmore)",
            "groupName": "testSelection",
            "visibleRule": "testSelector = testAssemblies"
        },
        {
            "name": "runAllTestsAfterXBuilds",
            "type": "string",
            "label": "Number of builds after which all tests should be run",
            "defaultValue": "50",
            "required": false,
            "helpMarkDown": "Number of builds after which to automatically run all tests. Test Impact Analysis stores the mapping between test cases and source code. It is recommended to regenerate the mapping by running all tests, on a regular basis.",
            "groupName": "testSelection",
            "visibleRule": "testSelector = testAssemblies && runOnlyImpactedTests = true"
        },
        {
            "name": "uiTests",
            "type": "boolean",
            "label": "Test mix contains UI tests",
            "defaultValue": "false",
            "required": false,
            "helpMarkDown": "To run UI tests, ensure that the agent is set to run in interactive mode. Setting up an agent to run interactively must be done before queueing the build / release. Checking this box does <b>not</b> configure the agent in interactive mode automatically. This option in the task is to only serve as a reminder to configure agent appropriately to avoid failures. <br><br> Hosted Windows agents from the VS 2015 and 2017 pools can be used to run UI tests.<br> [More information](https://aka.ms/uitestmoreinfo).",
            "groupName": "testSelection"
        },
        {
            "name": "vstestLocationMethod",
            "type": "radio",
            "label": "Select test platform using",
            "required": false,
            "groupName": "executionOptions",
            "defaultValue": "version",
            "options": {
                "version": "Version",
                "location": "Specific location"
            }
        },
        {
            "name": "vsTestVersion",
            "type": "pickList",
            "label": "Test platform version",
            "defaultValue": "latest",
            "required": false,
            "helpMarkDown": "The version of Visual Studio test to use. If latest is specified it chooses Visual Studio 2017 or Visual Studio 2015 depending on what is installed. Visual Studio 2013 is not supported. To run tests without needing Visual Studio on the agent, use the ‘Installed by tools installer’ option. Be sure to include the ‘Visual Studio Test Platform Installer’ task to acquire the test platform from nuget.",
            "visibleRule": "vstestLocationMethod = version",
            "groupName": "executionOptions",
            "options": {
                "latest": "Latest",
                "15.0": "Visual Studio 2017",
                "14.0": "Visual Studio 2015",
                "toolsInstaller": "Installed by Tools Installer"
            },
            "properties": {
                "EditableOptions": "True"
            }
        },
        {
            "name": "vstestLocation",
            "type": "string",
            "label": "Path to vstest.console.exe",
            "defaultValue": "",
            "required": false,
            "helpMarkDown": "Optionally supply the path to VSTest.",
            "visibleRule": "vstestLocationMethod = location",
            "groupName": "executionOptions"
        },
        {
            "name": "runSettingsFile",
            "type": "filePath",
            "label": "Settings file",
            "defaultValue": "",
            "required": false,
            "helpMarkDown": "Path to runsettings or testsettings file to use with the tests.",
            "groupName": "executionOptions"
        },
        {
            "name": "overrideTestrunParameters",
            "type": "multiLine",
            "label": "Override test run parameters",
            "defaultValue": "",
            "required": false,
            "helpMarkDown": "Override parameters defined in the `TestRunParameters` section of runsettings file or `Properties` section of testsettings file. For example: `-key1 value1 -key2 value2`. Note: Properties specified in testsettings file can be accessed via the TestContext using Visual Studio 2017 Update 4 or higher ",
            "properties": {
                "rows": "3",
                "resizable": "true",
                "editorExtension": "ms.vss-services-azure.parameters-grid"
            },
            "groupName": "executionOptions"
        },
        {
            "name": "pathtoCustomTestAdapters",
            "type": "string",
            "label": "Path to custom test adapters",
            "defaultValue": "",
            "required": false,
            "helpMarkDown": "Directory path to custom test adapters. Adapters residing in the same folder as the test assemblies are automatically discovered.",
            "groupName": "executionOptions"
        },
        {
            "name": "runInParallel",
            "type": "boolean",
            "label": "Run tests in parallel on multi-core machines",
            "defaultValue": "False",
            "required": false,
            "helpMarkDown": "If set, tests will run in parallel leveraging available cores of the machine. This will override the MaxCpuCount if specified in your runsettings file. [Click here](https://aka.ms/paralleltestexecution) to learn more about how tests are run in parallel.",
            "groupName": "executionOptions"
        },
        {
            "name": "runTestsInIsolation",
            "type": "boolean",
            "label": "Run tests in isolation",
            "defaultValue": "False",
            "required": false,
            "helpMarkDown": "Runs the tests in an isolated process. This makes vstest.console.exe process less likely to be stopped on an error in the tests, but tests might run slower. This option currently cannot be used when running with the multi-agent phase setting.",
            "groupName": "executionOptions"
        },
        {
            "name": "codeCoverageEnabled",
            "type": "boolean",
            "label": "Code coverage enabled",
            "defaultValue": "False",
            "required": false,
            "helpMarkDown": "Collect code coverage information from the test run.",
            "groupName": "executionOptions"
        },
        {
            "name": "otherConsoleOptions",
            "type": "string",
            "label": "Other console options",
            "defaultValue": "",
            "required": false,
            "helpMarkDown": "Other console options that can be passed to vstest.console.exe, as documented <a href=\"https://aka.ms/vstestotherconsoleoptions\" target=\"_blank\">here</a>. <p>These options are not supported and will be ignored when running tests using the ‘Multi agent’ parallel setting of an agent phase or when running tests using ‘Test plan’ option. The options can be specified using a settings file instead.</p>",
            "groupName": "executionOptions"
        },
        {
            "name": "distributionBatchType",
            "type": "pickList",
            "label": "Batch tests",
            "defaultValue": "basedOnTestCases",
            "required": false,
            "helpMarkDown": "A batch is a group of tests. A batch of tests runs at a time and results are published for that batch. If the phase in which the task runs is set to use multiple agents, each agent picks up any available batches of tests to run in parallel.<br><br><b>Based on number of tests and agents:</b> Simple batching based on the number of tests and agents participating in the test run.<br><br><b>Based on past running time of tests:</b> This batching considers past running time to create batches of tests such that each batch has approximately equal running time.<br><br><b>Based on test assemblies:</b> Tests from an assembly are batched together.",
            "groupName": "advancedExecutionOptions",
            "options": {
                "basedOnTestCases": "Based on number of tests and agents",
                "basedOnExecutionTime": "Based on past running time of tests",
                "basedOnAssembly": "Based on test assemblies"
            },
            "properties": {
                "EditableOptions": "True"
            }
        },
        {
            "name": "batchingBasedOnAgentsOption",
            "type": "radio",
            "label": "Batch options",
            "required": false,
            "groupName": "advancedExecutionOptions",
            "defaultValue": "autoBatchSize",
            "helpMarkDown": "Simple batching based on the number of tests and agents participating in the test run. When the batch size is automatically determined, each batch contains `(total number of tests / number of agents)` tests. If a batch size is specified, each batch will contain the specified number of tests.",
            "options": {
                "autoBatchSize": "Automatically determine the batch size",
                "customBatchSize": "Specify a batch size"
            },
            "visibleRule": "distributionBatchType = basedOnTestCases"
        },
        {
            "name": "customBatchSizeValue",
            "type": "string",
            "label": "Number of tests per batch",
            "defaultValue": "10",
            "required": true,
            "helpMarkDown": "Specify batch size",
            "groupName": "advancedExecutionOptions",
            "visibleRule": "distributionBatchType = basedOnTestCases && batchingBasedOnAgentsOption = customBatchSize"
        },
        {
            "name": "batchingBasedOnExecutionTimeOption",
            "type": "radio",
            "label": "Batch options",
            "required": false,
            "groupName": "advancedExecutionOptions",
            "defaultValue": "autoBatchSize",
            "helpMarkDown": "This batching considers past running time to create batches of tests such that each batch has approximately equal running time. Quick running tests will be batched together, while longer running tests may belong to a separate batch. When this option is used with the multi-agent phase setting, total test time is reduced to a minimum.",
            "options": {
                "autoBatchSize": "Automatically determine the batch time",
                "customTimeBatchSize": "Specify running time per batch"
            },
            "properties": {
                "EditableOptions": "True"
            },
            "visibleRule": "distributionBatchType = basedOnExecutionTime"
        },
        {
            "name": "customRunTimePerBatchValue",
            "type": "string",
            "label": "Running time (sec) per batch",
            "defaultValue": "60",
            "required": true,
            "helpMarkDown": "Specify the running time (sec) per batch",
            "groupName": "advancedExecutionOptions",
            "visibleRule": "distributionBatchType = basedOnExecutionTime && batchingBasedOnExecutionTimeOption = customTimeBatchSize"
        },
        {
            "name": "dontDistribute",
            "type": "boolean",
            "label": "Do not distribute tests and replicate instead when multiple agents are used in the phase",
            "defaultValue": "False",
            "required": false,
            "helpMarkDown": "Choosing this option will not distribute tests across agents when the task is running in a multi-agent phase.<br>Each of the selected test(s) will be repeated on each agent.<br>The option is not applicable when the agent phase is configured to run with no parallelism or with the multi-config option.",
            "groupName": "advancedExecutionOptions"
        },
        {
            "name": "testRunTitle",
            "type": "string",
            "label": "Test run title",
            "defaultValue": "",
            "required": false,
            "helpMarkDown": "Provide a name for the test run.",
            "groupName": "reportingOptions"
        },
        {
            "name": "platform",
            "type": "string",
            "label": "Build platform",
            "defaultValue": "",
            "required": false,
            "helpMarkDown": "Build platform against which the tests should be reported. If you have defined a variable for platform in your build task, use that here.",
            "groupName": "reportingOptions"
        },
        {
            "name": "configuration",
            "type": "string",
            "label": "Build configuration",
            "defaultValue": "",
            "required": false,
            "helpMarkDown": "Build configuration against which the tests should be reported. If you have defined a variable for configuration in your build task, use that here.",
            "groupName": "reportingOptions"
        },
        {
            "name": "publishRunAttachments",
            "type": "boolean",
            "label": "Upload test attachments",
            "defaultValue": "true",
            "required": false,
            "helpMarkDown": "Opt in/out of publishing run level attachments.",
            "groupName": "reportingOptions"
        },
        {
            "name": "rerunFailedTests",
            "type": "boolean",
            "label": "Rerun failed tests",
            "defaultValue": "False",
            "required": false,
            "helpMarkDown": "Selecting this option will rerun any failed tests until they pass or the maximum # of attempts is reached.",
            "groupName": "executionOptions"
        },
        {
            "name": "rerunType",
            "type": "pickList",
            "label": "Do not rerun if test failures exceed specified threshold",
            "defaultValue": "basedOnTestFailurePercentage",
            "required": false,
            "helpMarkDown": "Use this option to avoid rerunning tests when failure rate crosses the specified threshold. This is applicable if any environment issues leads to massive failures.<br>You can specify % failures or # of failed tests as a threshold.",
            "groupName": "executionOptions",
            "options": {
                "basedOnTestFailurePercentage": "% failure",
                "basedOnTestFailureCount": "# of failed tests"
            },
            "properties": {
                "EditableOptions": "True"
            },
            "visibleRule": "rerunFailedTests = true"
        },
        {
            "name": "rerunFailedThreshold",
            "type": "string",
            "label": "% failure",
            "defaultValue": "30",
            "required": false,
            "helpMarkDown": "Use this option to avoid rerunning tests when failure rate crosses the specified threshold. This is applicable if any environment issues leads to massive failures.",
            "groupName": "executionOptions",
            "visibleRule": "rerunFailedTests = true && rerunType = basedOnTestFailurePercentage"
        },
        {
            "name": "rerunFailedTestCasesMaxLimit",
            "type": "string",
            "label": "# of failed tests",
            "defaultValue": "5",
            "required": false,
            "helpMarkDown": "Use this option to avoid rerunning tests when number of failed test cases crosses specified limit. This is applicable if any environment issues leads to massive failures.",
            "groupName": "executionOptions",
            "visibleRule": "rerunFailedTests = true && rerunType = basedOnTestFailureCount"
        },
        {
            "name": "rerunMaxAttempts",
            "type": "string",
            "label": "Maximum # of attempts",
            "defaultValue": "3",
            "required": false,
            "helpMarkDown": "Specify the maximum # of times a failed test should be retried. If a test passes before the maximum # of attempts is reached, it will not be rerun further.",
            "groupName": "executionOptions",
            "visibleRule": "rerunFailedTests = true"
        }
    ],
    "sourceDefinitions": [
        {
            "target": "testPlan",
            "endpoint": "/$(system.teamProject)/_apis/test/plans?filterActivePlans=true&api-version=3.0-preview.2",
            "selector": "jsonpath:$.value[*].name",
            "keySelector": "jsonpath:$.value[*].id",
            "authKey": "tfs:teamfoundation"
        },
        {
            "target": "testConfiguration",
            "endpoint": "/$(system.teamProject)/_apis/test/configurations?api-version=3.0-preview.1",
            "selector": "jsonpath:$.value[*].name",
            "keySelector": "jsonpath:$.value[*].id",
            "authKey": "tfs:teamfoundation"
        },
        {
            "target": "testSuite",
            "endpoint": "/$(system.teamProject)/_apis/test/plans/$(testPlan)/suites?$asTreeView=true&api-version=3.0-preview.2",
            "selector": "jsonpath:$.value[*]",
            "authKey": "tfs:teamfoundation"
        }
    ],
    "instanceNameFormat": "VsTest - $(testSelector)",
    "execution": {
        "Node": {
            "target": "runvstest.js"
        }
    },
    "messages": {
        "VstestLocationDoesNotExist": "The location of 'vstest.console.exe' specified '%s' does not exist.",
        "VstestFailedReturnCode": "VsTest task failed.",
        "VstestPassedReturnCode": "VsTest task succeeded.",
        "NoMatchingTestAssemblies": "No test assemblies found matching the pattern: %s.",
        "VstestNotFound": "Visual Studio %d is not found. Try again with a version that exists on your build agent machine.",
        "NoVstestFound": "Test platform is not found. Try again after installing it on your build agent machine.",
        "VstestFailed": "Vstest failed with error. Check logs for failures. There might be failed tests.",
        "VstestTIANotSupported": "Install Visual Studio 2015 update 3 or Visual Studio 2017 RC or above to run Test Impact Analysis.",
        "NoResultsToPublish": "No results found to publish.",
        "ErrorWhileReadingRunSettings": "Error occurred while reading run settings file. Error : %s.",
        "ErrorWhileReadingTestSettings": "Error occurred while reading test settings file. Error : %s.",
        "RunInParallelNotSupported": "Running tests in parallel on multi-core machines is not supported with testsettings file. This option will be ignored.",
        "InvalidSettingsFile": "The specified settings file %s is invalid or does not exist. Provide a valid settings file or clear the field.",
        "UpdateThreeOrHigherRequired": "Install Visual Studio 2015 Update 3 or higher on your build agent machine to run the tests in parallel.",
        "ErrorOccuredWhileSettingRegistry": "Error occurred while setting registry key, Error: %s.",
        "ErrorWhileSettingTestImpactCollectorTestSettings": "Error occurred while setting Test Impact Collector in test settings file.",
        "ErrorWhileSettingTestImpactCollectorRunSettings": "Error occurred while setting Test Impact Collector in run settings file.",
        "ErrorWhileCreatingResponseFile": "Error occurred while creating the response file. All the tests will be executed for this run.",
        "ErrorWhileUpdatingResponseFile": "Error occurred while updating the response file '%s'. All the tests will be executed for this run.",
        "ErrorWhilePublishingCodeChanges": "Error occurred while publishing the code changes. All the tests will be executed for this run.",
        "ErrorWhileListingDiscoveredTests": "Error occurred while discovering the tests. All the tests will be executed for this run.",
        "PublishCodeChangesPerfTime": "Total time taken to publish code changes: %d milliseconds.",
        "GenerateResponseFilePerfTime": "Total time taken to get response file: %d milliseconds.",
        "UploadTestResultsPerfTime": "Total time taken to upload test results: %d milliseconds.",
        "ErrorReadingVstestVersion": "Error reading the version of vstest.console.exe.",
        "UnexpectedVersionString": "Unexpected version string detected for vstest.console.exe: %s.",
        "UnexpectedVersionNumber": "Unexpected version number detected for vstest.console.exe: %s.",
        "VstestDiagNotSupported": "vstest.console.exe version does not support the /diag flag. Enable diagnostics via the exe.config files",
        "NoIncludePatternFound": "No include pattern found. Specify atleast one include pattern to search test assemblies.",
        "ErrorWhileUpdatingSettings": "Error occurred while updating the settings file. Using the specified settings file.",
        "VideoCollectorNotSupportedWithRunSettings": "Video collector is not supported with run settings.",
        "runTestInIsolationNotSupported": "Running tests in isolation is not supported when using the multi-agent phase setting. This option will be ignored.",
        "overrideNotSupported": "Overriding test run parameters is supported only with valid runsettings or testsettings file. This option will be ignored.",
        "testSettingPropertiesNotSupported": "Properties specified in testsettings file can be accessed via the TestContext using Visual Studio 2017 Update 4 or higher",
        "vstestVersionInvalid": "Given test platform version %s is not supported.",
        "configureDtaAgentFailed": "Configuring the test agent with the server failed even after %d retries with error %s",
        "otherConsoleOptionsNotSupported": "Other console options is not supported when using the multi-agent phase setting. This option will be ignored.",
        "distributedTestWorkflow": "In distributed testing flow",
        "dtaNumberOfAgents": "Distributed test execution, number of agents in phase : %s",
        "testSelectorInput": "Test selector : %s",
        "searchFolderInput": "Search folder : %s",
        "testFilterCriteriaInput": "Test filter criteria : %s",
        "runSettingsFileInput": "Run settings file : %s",
        "runInParallelInput": "Run in parallel : %s",
        "runInIsolationInput": "Run in isolation : %s",
        "pathToCustomAdaptersInput": "Path to custom adapters : %s",
        "otherConsoleOptionsInput": "Other console options : %s",
        "codeCoverageInput": "Code coverage enabled : %s",
        "testPlanInput": "Test plan Id : %s",
        "testplanConfigInput": "Test plan configuration Id : %s",
        "testSuiteSelected": "Test suite Id selected: %s",
        "testAssemblyFilterInput": "Test assemblies : %s",
        "vsVersionSelected": "VisualStudio version selected for test execution : %s",
        "runTestsLocally": "Run the tests locally using %s",
        "vstestLocationSpecified": "%s, specified location : %s",
        "uitestsparallel": "Running UI tests in parallel on the same machine can lead to errors. Consider disabling the ‘run in parallel’ option or run UI tests using a separate task. To learn more, see https://aka.ms/paralleltestexecution ",
        "pathToCustomAdaptersInvalid": "Path to custom adapters '%s' should be a directory and it should exist.",
        "pathToCustomAdaptersContainsNoAdapters": "Path to custom adapters '%s' does not contain any test adapters, provide a valid path.",
        "testAssembliesSelector": "Test assemblies",
        "testPlanSelector": "Test plan",
        "testRunSelector": "Test run",
        "testRunIdInvalid": "The test selection is 'Test run', but the test run id '%s' given is invalid",
        "testRunIdInput": "Test run Id : '%s'",
        "testSourcesFilteringFailed": "Preparing the test sources file failed. Error : %s",
        "noTestSourcesFound": "No test sources found matching the given filter '%s'",
        "DontShowWERUIDisabledWarning": "Windows Error Reporting DontShowUI not set, if the windows error dialog pops-up in the middle of UI test execution than the test will hang",
        "noVstestConsole": "Tests will not be executed with vstest console. Install Visual Studio 2017 RC or above to run tests via vstest console.",
        "numberOfTestCasesPerSlice": "Number of test cases per batch : %s",
        "invalidTestBatchSize": "Invalid batch size provided: %s",
        "invalidRunTimePerBatch": "Invalid 'Running time (sec) per batch': %s",
        "minimumRunTimePerBatchWarning": "'Running time (sec) per batch' should be atleast '%s' secs, defaulting to the minimum supported value.",
        "RunTimePerBatch": "Run time per batch(sec) : %s",
        "searchLocationNotDirectory": "Search folder: '%s' should be a directory and it should exist.",
        "rerunFailedTests": "Rerun failed tests: %s",
        "rerunFailedThreshold": "Rerun failed tests threshold: %s",
        "invalidRerunFailedThreshold": "Invalid rerun failed tests threshold, defaulting to 30%",
        "rerunFailedTestCasesMaxLimit": "Rerun maxmimum failed test case limit: %s",
        "invalidRerunFailedTestCasesMaxLimit": "Invalid rerun failed tests case limit, defaulting to 5",
        "rerunMaxAttempts": "Rerun maximum attempts: %s",
        "invalidRerunMaxAttempts": "Invalid/Exceeded rerun maximum attempts, defaulting to 3",
        "rerunNotSupported": "Install Visual Studio 2015 update 3 or Visual Studio 2017 to rerun failed tests.",
        "toolsInstallerPathNotSet": "VsTest Test Platform folder was not found in cache.",
        "testImpactAndCCWontWork": "Test Impact (Run only Impacted tests) and Code Coverage data collector will not work.",
        "ToolsInstallerInstallationError": "The Visual Studio Test Platform tools installer did not run or did not complete the installation successfully, please refer to the following blog for information on how to use the tools installer: https://aka.ms/vstesttoolsinstaller",
        "OverrideUseVerifiableInstrumentation": "Overriding UseVerifiableInstrumentation field to false in the runsettings file.",
        "NoTestResultsDirectoryFound": "Test results directory not found.",
        "OnlyWindowsOsSupported": "This task is supported only on Windows agents and cannot be used on other platforms.",
        "MultiConfigNotSupportedWithOnDemand": "On demand runs are not supported with Multi-Configuration option. Please use 'None' or 'Multi-agent' parallelism option.",
        "disabledRerun": "Disabling the rerun of failed tests as the rerun threshold provided is %s"
    }
}<|MERGE_RESOLUTION|>--- conflicted
+++ resolved
@@ -16,13 +16,8 @@
     "author": "Microsoft Corporation",
     "version": {
         "Major": 2,
-<<<<<<< HEAD
         "Minor": 5,
         "Patch": 0
-=======
-        "Minor": 4,
-        "Patch": 4
->>>>>>> ca7ab3d4
     },
     "demands": [
         "vstest"
