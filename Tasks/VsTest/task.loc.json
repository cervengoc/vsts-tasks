{
  "id": "EF087383-EE5E-42C7-9A53-AB56C98420F9",
  "name": "VSTest",
  "friendlyName": "ms-resource:loc.friendlyName",
  "description": "ms-resource:loc.description",
  "helpMarkDown": "ms-resource:loc.helpMarkDown",
  "category": "Test",
  "visibility": [
    "Build",
    "Release"
  ],
  "runsOn": [
    "Agent",
    "DeploymentGroup"
  ],
  "author": "Microsoft Corporation",
  "version": {
    "Major": 2,
<<<<<<< HEAD
    "Minor": 2,
    "Patch": 11
=======
    "Minor": 3,
    "Patch": 8
>>>>>>> e88e1eda
  },
  "demands": [
    "vstest"
  ],
  "releaseNotes": "ms-resource:loc.releaseNotes",
  "minimumAgentVersion": "2.103.0",
  "groups": [
    {
      "name": "testSelection",
      "displayName": "ms-resource:loc.group.displayName.testSelection",
      "isExpanded": true
    },
    {
      "name": "executionOptions",
      "displayName": "ms-resource:loc.group.displayName.executionOptions",
      "isExpanded": true
    },
    {
      "name": "advancedExecutionOptions",
      "displayName": "ms-resource:loc.group.displayName.advancedExecutionOptions",
      "isExpanded": false
    },
    {
      "name": "reportingOptions",
      "displayName": "ms-resource:loc.group.displayName.reportingOptions",
      "isExpanded": true
    }
  ],
  "inputs": [
    {
      "name": "testSelector",
      "type": "pickList",
      "label": "ms-resource:loc.input.label.testSelector",
      "defaultValue": "testAssemblies",
      "required": true,
      "helpMarkDown": "ms-resource:loc.input.help.testSelector",
      "groupName": "testSelection",
      "options": {
        "testAssemblies": "Test assemblies",
        "testPlan": "Test plan",
        "testRun": "Test run"
      }
    },
    {
      "name": "testAssemblyVer2",
      "type": "multiLine",
      "label": "ms-resource:loc.input.label.testAssemblyVer2",
      "defaultValue": "**\\*test*.dll\n!**\\*TestAdapter.dll\n!**\\obj\\**",
      "required": true,
      "helpMarkDown": "ms-resource:loc.input.help.testAssemblyVer2",
      "groupName": "testSelection",
      "properties": {
        "rows": "3",
        "resizable": "true"
      },
      "visibleRule": "testSelector = testAssemblies"
    },
    {
      "name": "testPlan",
      "type": "pickList",
      "label": "ms-resource:loc.input.label.testPlan",
      "defaultValue": "",
      "required": true,
      "helpMarkDown": "ms-resource:loc.input.help.testPlan",
      "groupName": "testSelection",
      "properties": {
        "DisableManageLink": "True"
      },
      "visibleRule": "testSelector = testPlan"
    },
    {
      "name": "testSuite",
      "type": "pickList",
      "label": "ms-resource:loc.input.label.testSuite",
      "defaultValue": "",
      "required": true,
      "helpMarkDown": "ms-resource:loc.input.help.testSuite",
      "groupName": "testSelection",
      "properties": {
        "MultiSelect": "True",
        "DisableManageLink": "True"
      },
      "visibleRule": "testSelector = testPlan"
    },
    {
      "name": "testConfiguration",
      "type": "pickList",
      "label": "ms-resource:loc.input.label.testConfiguration",
      "defaultValue": "",
      "required": true,
      "helpMarkDown": "ms-resource:loc.input.help.testConfiguration",
      "groupName": "testSelection",
      "properties": {
        "DisableManageLink": "True"
      },
      "visibleRule": "testSelector = testPlan"
    },
    {
      "name": "tcmTestRun",
      "type": "string",
      "label": "ms-resource:loc.input.label.tcmTestRun",
      "defaultValue": "$(test.RunId)",
      "required": false,
      "helpMarkDown": "ms-resource:loc.input.help.tcmTestRun",
      "groupName": "testSelection",
      "properties": {
        "rows": "3",
        "resizable": "true"
      },
      "visibleRule": "testSelector = testRun"
    },
    {
      "name": "searchFolder",
      "type": "string",
      "label": "ms-resource:loc.input.label.searchFolder",
      "defaultValue": "$(System.DefaultWorkingDirectory)",
      "required": true,
      "helpMarkDown": "ms-resource:loc.input.help.searchFolder",
      "groupName": "testSelection"
    },
    {
      "name": "testFiltercriteria",
      "type": "string",
      "label": "ms-resource:loc.input.label.testFiltercriteria",
      "defaultValue": "",
      "required": false,
      "helpMarkDown": "ms-resource:loc.input.help.testFiltercriteria",
      "groupName": "testSelection",
      "visibleRule": "testSelector = testAssemblies"
    },
    {
      "name": "runOnlyImpactedTests",
      "type": "boolean",
      "label": "ms-resource:loc.input.label.runOnlyImpactedTests",
      "defaultValue": "False",
      "required": false,
      "helpMarkDown": "ms-resource:loc.input.help.runOnlyImpactedTests",
      "groupName": "testSelection",
      "visibleRule": "testSelector = testAssemblies"
    },
    {
      "name": "runAllTestsAfterXBuilds",
      "type": "string",
      "label": "ms-resource:loc.input.label.runAllTestsAfterXBuilds",
      "defaultValue": "50",
      "required": false,
      "helpMarkDown": "ms-resource:loc.input.help.runAllTestsAfterXBuilds",
      "groupName": "testSelection",
      "visibleRule": "testSelector = testAssemblies && runOnlyImpactedTests = true"
    },
    {
      "name": "uiTests",
      "type": "boolean",
      "label": "ms-resource:loc.input.label.uiTests",
      "defaultValue": "false",
      "required": false,
      "helpMarkDown": "ms-resource:loc.input.help.uiTests",
      "groupName": "testSelection"
    },
    {
      "name": "vstestLocationMethod",
      "type": "radio",
      "label": "ms-resource:loc.input.label.vstestLocationMethod",
      "required": false,
      "groupName": "executionOptions",
      "defaultValue": "version",
      "options": {
        "version": "Version",
        "location": "Specific location"
      }
    },
    {
      "name": "vsTestVersion",
      "type": "pickList",
      "label": "ms-resource:loc.input.label.vsTestVersion",
      "defaultValue": "latest",
      "required": false,
      "helpMarkDown": "ms-resource:loc.input.help.vsTestVersion",
      "visibleRule": "vstestLocationMethod = version",
      "groupName": "executionOptions",
      "options": {
        "latest": "Latest",
        "15.0": "Visual Studio 2017",
        "14.0": "Visual Studio 2015",
        "toolsInstaller": "Installed by Tools Installer"
      }
    },
    {
      "name": "vstestLocation",
      "type": "string",
      "label": "ms-resource:loc.input.label.vstestLocation",
      "defaultValue": "",
      "required": false,
      "helpMarkDown": "ms-resource:loc.input.help.vstestLocation",
      "visibleRule": "vstestLocationMethod = location",
      "groupName": "executionOptions"
    },
    {
      "name": "runSettingsFile",
      "type": "filePath",
      "label": "ms-resource:loc.input.label.runSettingsFile",
      "defaultValue": "",
      "required": false,
      "helpMarkDown": "ms-resource:loc.input.help.runSettingsFile",
      "groupName": "executionOptions"
    },
    {
      "name": "overrideTestrunParameters",
      "type": "multiLine",
      "label": "ms-resource:loc.input.label.overrideTestrunParameters",
      "defaultValue": "",
      "required": false,
      "helpMarkDown": "ms-resource:loc.input.help.overrideTestrunParameters",
      "properties": {
        "rows": "3",
        "resizable": "true",
        "editorExtension": "ms.vss-services-azure.parameters-grid"
      },
      "groupName": "executionOptions"
    },
    {
      "name": "pathtoCustomTestAdapters",
      "type": "string",
      "label": "ms-resource:loc.input.label.pathtoCustomTestAdapters",
      "defaultValue": "",
      "required": false,
      "helpMarkDown": "ms-resource:loc.input.help.pathtoCustomTestAdapters",
      "groupName": "executionOptions"
    },
    {
      "name": "runInParallel",
      "type": "boolean",
      "label": "ms-resource:loc.input.label.runInParallel",
      "defaultValue": "False",
      "required": false,
      "helpMarkDown": "ms-resource:loc.input.help.runInParallel",
      "groupName": "executionOptions"
    },
    {
      "name": "runTestsInIsolation",
      "type": "boolean",
      "label": "ms-resource:loc.input.label.runTestsInIsolation",
      "defaultValue": "False",
      "required": false,
      "helpMarkDown": "ms-resource:loc.input.help.runTestsInIsolation",
      "groupName": "executionOptions"
    },
    {
      "name": "codeCoverageEnabled",
      "type": "boolean",
      "label": "ms-resource:loc.input.label.codeCoverageEnabled",
      "defaultValue": "False",
      "required": false,
      "helpMarkDown": "ms-resource:loc.input.help.codeCoverageEnabled",
      "groupName": "executionOptions"
    },
    {
      "name": "otherConsoleOptions",
      "type": "string",
      "label": "ms-resource:loc.input.label.otherConsoleOptions",
      "defaultValue": "",
      "required": false,
      "helpMarkDown": "ms-resource:loc.input.help.otherConsoleOptions",
      "groupName": "executionOptions"
    },
    {
      "name": "distributionBatchType",
      "type": "pickList",
      "label": "ms-resource:loc.input.label.distributionBatchType",
      "defaultValue": "basedOnTestCases",
      "required": false,
      "helpMarkDown": "ms-resource:loc.input.help.distributionBatchType",
      "groupName": "advancedExecutionOptions",
      "options": {
        "basedOnTestCases": "Based on number of tests and agents",
        "basedOnExecutionTime": "Based on past running time of tests",
        "basedOnAssembly": "Based on test assemblies"
      }
    },
    {
      "name": "batchingBasedOnAgentsOption",
      "type": "radio",
      "label": "ms-resource:loc.input.label.batchingBasedOnAgentsOption",
      "required": false,
      "groupName": "advancedExecutionOptions",
      "defaultValue": "autoBatchSize",
      "helpMarkDown": "ms-resource:loc.input.help.batchingBasedOnAgentsOption",
      "options": {
        "autoBatchSize": "Automatically determine the batch size",
        "customBatchSize": "Specify a batch size"
      },
      "visibleRule": "distributionBatchType = basedOnTestCases"
    },
    {
      "name": "customBatchSizeValue",
      "type": "string",
      "label": "ms-resource:loc.input.label.customBatchSizeValue",
      "defaultValue": "10",
      "required": true,
      "helpMarkDown": "ms-resource:loc.input.help.customBatchSizeValue",
      "groupName": "advancedExecutionOptions",
      "visibleRule": "distributionBatchType = basedOnTestCases && batchingBasedOnAgentsOption = customBatchSize"
    },
    {
      "name": "batchingBasedOnExecutionTimeOption",
      "type": "radio",
      "label": "ms-resource:loc.input.label.batchingBasedOnExecutionTimeOption",
      "required": false,
      "groupName": "advancedExecutionOptions",
      "defaultValue": "autoBatchSize",
      "helpMarkDown": "ms-resource:loc.input.help.batchingBasedOnExecutionTimeOption",
      "options": {
        "autoBatchSize": "Automatically determine the batch time",
        "customTimeBatchSize": "Specify running time per batch"
      },
      "visibleRule": "distributionBatchType = basedOnExecutionTime"
    },
    {
      "name": "customRunTimePerBatchValue",
      "type": "string",
      "label": "ms-resource:loc.input.label.customRunTimePerBatchValue",
      "defaultValue": "60",
      "required": true,
      "helpMarkDown": "ms-resource:loc.input.help.customRunTimePerBatchValue",
      "groupName": "advancedExecutionOptions",
      "visibleRule": "distributionBatchType = basedOnExecutionTime && batchingBasedOnExecutionTimeOption = customTimeBatchSize"
    },
    {
      "name": "dontDistribute",
      "type": "boolean",
      "label": "ms-resource:loc.input.label.dontDistribute",
      "defaultValue": "False",
      "required": false,
      "helpMarkDown": "ms-resource:loc.input.help.dontDistribute",
      "groupName": "advancedExecutionOptions"
    },
    {
      "name": "testRunTitle",
      "type": "string",
      "label": "ms-resource:loc.input.label.testRunTitle",
      "defaultValue": "",
      "required": false,
      "helpMarkDown": "ms-resource:loc.input.help.testRunTitle",
      "groupName": "reportingOptions"
    },
    {
      "name": "platform",
      "type": "string",
      "label": "ms-resource:loc.input.label.platform",
      "defaultValue": "",
      "required": false,
      "helpMarkDown": "ms-resource:loc.input.help.platform",
      "groupName": "reportingOptions"
    },
    {
      "name": "configuration",
      "type": "string",
      "label": "ms-resource:loc.input.label.configuration",
      "defaultValue": "",
      "required": false,
      "helpMarkDown": "ms-resource:loc.input.help.configuration",
      "groupName": "reportingOptions"
    },
    {
      "name": "publishRunAttachments",
      "type": "boolean",
      "label": "ms-resource:loc.input.label.publishRunAttachments",
      "defaultValue": "true",
      "required": false,
      "helpMarkDown": "ms-resource:loc.input.help.publishRunAttachments",
      "groupName": "reportingOptions"
    },
    {
      "name": "rerunFailedTests",
      "type": "boolean",
      "label": "ms-resource:loc.input.label.rerunFailedTests",
      "defaultValue": "False",
      "required": false,
      "helpMarkDown": "ms-resource:loc.input.help.rerunFailedTests",
      "groupName": "executionOptions"
    },
    {
      "name": "rerunFailedThreshold",
      "type": "string",
      "label": "ms-resource:loc.input.label.rerunFailedThreshold",
      "defaultValue": "30",
      "required": false,
      "helpMarkDown": "ms-resource:loc.input.help.rerunFailedThreshold",
      "groupName": "executionOptions",
      "visibleRule": "rerunFailedTests = true"
    },
    {
      "name": "rerunMaxAttempts",
      "type": "string",
      "label": "ms-resource:loc.input.label.rerunMaxAttempts",
      "defaultValue": "3",
      "required": false,
      "helpMarkDown": "ms-resource:loc.input.help.rerunMaxAttempts",
      "groupName": "executionOptions",
      "visibleRule": "rerunFailedTests = true"
    }
  ],
  "sourceDefinitions": [
    {
      "target": "testPlan",
      "endpoint": "/$(system.teamProject)/_apis/test/plans?filterActivePlans=true&api-version=3.0-preview.2",
      "selector": "jsonpath:$.value[*].name",
      "keySelector": "jsonpath:$.value[*].id",
      "authKey": "tfs:teamfoundation"
    },
    {
      "target": "testConfiguration",
      "endpoint": "/$(system.teamProject)/_apis/test/configurations?api-version=3.0-preview.1",
      "selector": "jsonpath:$.value[*].name",
      "keySelector": "jsonpath:$.value[*].id",
      "authKey": "tfs:teamfoundation"
    },
    {
      "target": "testSuite",
      "endpoint": "/$(system.teamProject)/_apis/test/plans/$(testPlan)/suites?$asTreeView=true&api-version=3.0-preview.2",
      "selector": "jsonpath:$.value[*]",
      "authKey": "tfs:teamfoundation"
    }
  ],
  "instanceNameFormat": "ms-resource:loc.instanceNameFormat",
  "execution": {
    "Node": {
      "target": "runvstest.js"
    }
  },
  "messages": {
    "VstestLocationDoesNotExist": "ms-resource:loc.messages.VstestLocationDoesNotExist",
    "VstestFailedReturnCode": "ms-resource:loc.messages.VstestFailedReturnCode",
    "VstestPassedReturnCode": "ms-resource:loc.messages.VstestPassedReturnCode",
    "NoMatchingTestAssemblies": "ms-resource:loc.messages.NoMatchingTestAssemblies",
    "VstestNotFound": "ms-resource:loc.messages.VstestNotFound",
    "NoVstestFound": "ms-resource:loc.messages.NoVstestFound",
    "VstestFailed": "ms-resource:loc.messages.VstestFailed",
    "VstestTIANotSupported": "ms-resource:loc.messages.VstestTIANotSupported",
    "NoResultsToPublish": "ms-resource:loc.messages.NoResultsToPublish",
    "ErrorWhileReadingRunSettings": "ms-resource:loc.messages.ErrorWhileReadingRunSettings",
    "ErrorWhileReadingTestSettings": "ms-resource:loc.messages.ErrorWhileReadingTestSettings",
    "RunInParallelNotSupported": "ms-resource:loc.messages.RunInParallelNotSupported",
    "InvalidSettingsFile": "ms-resource:loc.messages.InvalidSettingsFile",
    "UpdateThreeOrHigherRequired": "ms-resource:loc.messages.UpdateThreeOrHigherRequired",
    "ErrorOccuredWhileSettingRegistry": "ms-resource:loc.messages.ErrorOccuredWhileSettingRegistry",
    "ErrorWhileSettingTestImpactCollectorTestSettings": "ms-resource:loc.messages.ErrorWhileSettingTestImpactCollectorTestSettings",
    "ErrorWhileSettingTestImpactCollectorRunSettings": "ms-resource:loc.messages.ErrorWhileSettingTestImpactCollectorRunSettings",
    "ErrorWhileCreatingResponseFile": "ms-resource:loc.messages.ErrorWhileCreatingResponseFile",
    "ErrorWhileUpdatingResponseFile": "ms-resource:loc.messages.ErrorWhileUpdatingResponseFile",
    "ErrorWhilePublishingCodeChanges": "ms-resource:loc.messages.ErrorWhilePublishingCodeChanges",
    "ErrorWhileListingDiscoveredTests": "ms-resource:loc.messages.ErrorWhileListingDiscoveredTests",
    "PublishCodeChangesPerfTime": "ms-resource:loc.messages.PublishCodeChangesPerfTime",
    "GenerateResponseFilePerfTime": "ms-resource:loc.messages.GenerateResponseFilePerfTime",
    "UploadTestResultsPerfTime": "ms-resource:loc.messages.UploadTestResultsPerfTime",
    "ErrorReadingVstestVersion": "ms-resource:loc.messages.ErrorReadingVstestVersion",
    "UnexpectedVersionString": "ms-resource:loc.messages.UnexpectedVersionString",
    "UnexpectedVersionNumber": "ms-resource:loc.messages.UnexpectedVersionNumber",
    "VstestDiagNotSupported": "ms-resource:loc.messages.VstestDiagNotSupported",
    "NoIncludePatternFound": "ms-resource:loc.messages.NoIncludePatternFound",
    "ErrorWhileUpdatingSettings": "ms-resource:loc.messages.ErrorWhileUpdatingSettings",
    "VideoCollectorNotSupportedWithRunSettings": "ms-resource:loc.messages.VideoCollectorNotSupportedWithRunSettings",
    "runTestInIsolationNotSupported": "ms-resource:loc.messages.runTestInIsolationNotSupported",
    "overrideNotSupported": "ms-resource:loc.messages.overrideNotSupported",
    "testSettingPropertiesNotSupported": "ms-resource:loc.messages.testSettingPropertiesNotSupported",
    "vstestVersionInvalid": "ms-resource:loc.messages.vstestVersionInvalid",
    "configureDtaAgentFailed": "ms-resource:loc.messages.configureDtaAgentFailed",
    "otherConsoleOptionsNotSupported": "ms-resource:loc.messages.otherConsoleOptionsNotSupported",
    "distributedTestWorkflow": "ms-resource:loc.messages.distributedTestWorkflow",
    "dtaNumberOfAgents": "ms-resource:loc.messages.dtaNumberOfAgents",
    "testSelectorInput": "ms-resource:loc.messages.testSelectorInput",
    "searchFolderInput": "ms-resource:loc.messages.searchFolderInput",
    "testFilterCriteriaInput": "ms-resource:loc.messages.testFilterCriteriaInput",
    "runSettingsFileInput": "ms-resource:loc.messages.runSettingsFileInput",
    "runInParallelInput": "ms-resource:loc.messages.runInParallelInput",
    "runInIsolationInput": "ms-resource:loc.messages.runInIsolationInput",
    "pathToCustomAdaptersInput": "ms-resource:loc.messages.pathToCustomAdaptersInput",
    "otherConsoleOptionsInput": "ms-resource:loc.messages.otherConsoleOptionsInput",
    "codeCoverageInput": "ms-resource:loc.messages.codeCoverageInput",
    "testPlanInput": "ms-resource:loc.messages.testPlanInput",
    "testplanConfigInput": "ms-resource:loc.messages.testplanConfigInput",
    "testSuiteSelected": "ms-resource:loc.messages.testSuiteSelected",
    "testAssemblyFilterInput": "ms-resource:loc.messages.testAssemblyFilterInput",
    "vsVersionSelected": "ms-resource:loc.messages.vsVersionSelected",
    "runTestsLocally": "ms-resource:loc.messages.runTestsLocally",
    "vstestLocationSpecified": "ms-resource:loc.messages.vstestLocationSpecified",
    "uitestsparallel": "ms-resource:loc.messages.uitestsparallel",
    "pathToCustomAdaptersInvalid": "ms-resource:loc.messages.pathToCustomAdaptersInvalid",
    "pathToCustomAdaptersContainsNoAdapters": "ms-resource:loc.messages.pathToCustomAdaptersContainsNoAdapters",
    "testAssembliesSelector": "ms-resource:loc.messages.testAssembliesSelector",
    "testPlanSelector": "ms-resource:loc.messages.testPlanSelector",
    "testRunSelector": "ms-resource:loc.messages.testRunSelector",
    "testRunIdInvalid": "ms-resource:loc.messages.testRunIdInvalid",
    "testRunIdInput": "ms-resource:loc.messages.testRunIdInput",
    "testSourcesFilteringFailed": "ms-resource:loc.messages.testSourcesFilteringFailed",
    "noTestSourcesFound": "ms-resource:loc.messages.noTestSourcesFound",
    "DontShowWERUIDisabledWarning": "ms-resource:loc.messages.DontShowWERUIDisabledWarning",
    "noVstestConsole": "ms-resource:loc.messages.noVstestConsole",
    "numberOfTestCasesPerSlice": "ms-resource:loc.messages.numberOfTestCasesPerSlice",
    "invalidTestBatchSize": "ms-resource:loc.messages.invalidTestBatchSize",
    "invalidRunTimePerBatch": "ms-resource:loc.messages.invalidRunTimePerBatch",
    "minimumRunTimePerBatchWarning": "ms-resource:loc.messages.minimumRunTimePerBatchWarning",
    "RunTimePerBatch": "ms-resource:loc.messages.RunTimePerBatch",
    "searchLocationNotDirectory": "ms-resource:loc.messages.searchLocationNotDirectory",
    "rerunFailedTests": "ms-resource:loc.messages.rerunFailedTests",
    "rerunFailedThreshold": "ms-resource:loc.messages.rerunFailedThreshold",
    "invalidRerunFailedThreshold": "ms-resource:loc.messages.invalidRerunFailedThreshold",
    "rerunMaxAttempts": "ms-resource:loc.messages.rerunMaxAttempts",
    "invalidRerunMaxAttempts": "ms-resource:loc.messages.invalidRerunMaxAttempts",
    "rerunNotSupported": "ms-resource:loc.messages.rerunNotSupported",
    "toolsInstallerPathNotSet": "ms-resource:loc.messages.toolsInstallerPathNotSet",
    "testImpactAndCCWontWork": "ms-resource:loc.messages.testImpactAndCCWontWork",
    "ToolsInstallerInstallationError": "ms-resource:loc.messages.ToolsInstallerInstallationError",
    "OverrideUseVerifiableInstrumentation": "ms-resource:loc.messages.OverrideUseVerifiableInstrumentation",
    "NoTestResultsDirectoryFound": "ms-resource:loc.messages.NoTestResultsDirectoryFound"
  }
}<|MERGE_RESOLUTION|>--- conflicted
+++ resolved
@@ -16,13 +16,8 @@
   "author": "Microsoft Corporation",
   "version": {
     "Major": 2,
-<<<<<<< HEAD
-    "Minor": 2,
-    "Patch": 11
-=======
     "Minor": 3,
-    "Patch": 8
->>>>>>> e88e1eda
+    "Patch": 9
   },
   "demands": [
     "vstest"
