import tl = require('vsts-task-lib/task');
import path = require('path');
import Q = require('q');
import ffl = require('find-files-legacy/findfiles.legacy');

var os = require('os');
var regedit = require('regedit');
var uuid = require('node-uuid');
var fs = require('fs');
var xml2js = require('xml2js');
var perf = require("performance-now")

const runSettingsExt = ".runsettings";
const testSettingsExt = ".testsettings";
const TIFriendlyName = "Test Impact";
const TICollectorURI = "datacollector://microsoft/TestImpact/1.0";
const TITestSettingsAgentNameTag = "testImpact-5d76a195-1e43-4b90-a6ce-4ec3de87ed25";
const TITestSettingsNameTag = "testSettings-5d76a195-1e43-4b90-a6ce-4ec3de87ed25";
const TITestSettingsIDTag = "5d76a195-1e43-4b90-a6ce-4ec3de87ed25";
const TITestSettingsXmlnsTag = "http://microsoft.com/schemas/VisualStudio/TeamTest/2010"

try {
    tl.setResourcePath(path.join(__dirname, 'task.json'));
    var vsTestVersion: string = tl.getInput('vsTestVersion');
    var vstestLocationMethod: string = tl.getInput('vstestLocationMethod');
    var vstestLocation: string = tl.getPathInput('vsTestLocation');
    var testAssembly: string = tl.getInput('testAssembly', true);
    var testFiltercriteria: string = tl.getInput('testFiltercriteria');
    var runSettingsFile: string = tl.getPathInput('runSettingsFile');
    var codeCoverageEnabled: boolean = tl.getBoolInput('codeCoverageEnabled');
    var pathtoCustomTestAdapters: string = tl.getInput('pathtoCustomTestAdapters');
    var overrideTestrunParameters: string = tl.getInput('overrideTestrunParameters');
    var otherConsoleOptions: string = tl.getInput('otherConsoleOptions');
    var testRunTitle: string = tl.getInput('testRunTitle');
    var platform: string = tl.getInput('platform');
    var configuration: string = tl.getInput('configuration');
    var publishRunAttachments: string = tl.getInput('publishRunAttachments');
    var runInParallel: boolean = tl.getBoolInput('runInParallel');
    var tiaEnabled: boolean = tl.getBoolInput('runOnlyImpactedTests');
    var fileLevel = tl.getVariable('tia.filelevel');
    var tiaRebaseLimit: string = tl.getInput('runAllTestsAfterXBuilds');
    var sourcesDir = tl.getVariable('build.sourcesdirectory');
    var runIdFile = path.join(os.tmpdir(), uuid.v1() + ".txt");
    var baseLineBuildIdFile = path.join(os.tmpdir(), uuid.v1() + ".txt");
    var vstestDiagFile = path.join(os.tmpdir(), uuid.v1() + ".txt");
    var useNewCollectorFlag = tl.getVariable('tia.useNewCollector');
    var isPrFlow = tl.getVariable('tia.isPrFlow');
    var vsTestVersionForTIA: number[] = [];

    var useNewCollector = false;
    if (useNewCollectorFlag && useNewCollectorFlag.toUpperCase() == "TRUE") {
        useNewCollector = true;
    }
    
    var releaseuri = tl.getVariable("release.releaseUri")
	var context = "CI";
	if(releaseuri)
	{
		context = "CD";
	}

    var systemDefaultWorkingDirectory = tl.getVariable('System.DefaultWorkingDirectory');
    var artifactsDirectory = tl.getVariable('System.ArtifactsDirectory');
    var testAssemblyFiles = getTestAssemblies();

    if (testAssemblyFiles && testAssemblyFiles.size != 0) {
        var workingDirectory = sourcesDir && sourcesDir != '' ? systemDefaultWorkingDirectory : artifactsDirectory;
        getTestResultsDirectory(runSettingsFile, path.join(workingDirectory, 'TestResults')).then(function (resultsDirectory) {
            invokeVSTest(resultsDirectory)
                .then(function (code) {
                    try {
                        if (!isTiaAllowed()) {
                            publishTestResults(resultsDirectory);
                        }
                        tl.setResult(code, tl.loc('VstestReturnCode', code));
                        deleteVstestDiagFile();
                    }
                    catch (error) {
                        deleteVstestDiagFile();
                        tl._writeLine("##vso[task.logissue type=error;code=" + error + ";TaskName=VSTest]");
                        throw error;
                    }
                })
                .fail(function (err) {
                    deleteVstestDiagFile();
                    tl._writeLine("##vso[task.logissue type=error;code=" + err + ";TaskName=VSTest]");
                    throw err;
                });
        });
    }
    else {
        deleteVstestDiagFile();
        tl._writeLine("##vso[task.logissue type=warning;code=002004;]");
        tl.warning(tl.loc('NoMatchingTestAssemblies', testAssembly));
    }
}
catch (error) {
    deleteVstestDiagFile();
    tl._writeLine("##vso[task.logissue type=error;code=" + error + ";TaskName=VSTest]");
    throw error;
}

function getResolvedPattern(pattern: string): string {
    if (path.isAbsolute(pattern)) {
        return pattern;
    }
    else {
        return path.join(systemDefaultWorkingDirectory, pattern);
    }
}

function getPatternWithoutIncludeExclude(pattern: string): string {
    return pattern.startsWith('-:') || pattern.startsWith('+:') ? pattern.substr(2) : pattern;
}

function getFilteredFilesFromPattern(pattern: string, hasQuantifier: boolean, allFiles: string[]): string[] {
    return hasQuantifier ? getFilteredFiles(pattern, allFiles) : [pattern];
}

function getTestAssemblies(): Set<string> {
    return new Set(ffl.findFiles(testAssembly, false, systemDefaultWorkingDirectory));
}

function getVsTestVersion(): number[] {
    let vstestLocationEscaped = vstestLocation.replace(/\\/g, "\\\\");
    let wmicTool = tl.createToolRunner("wmic");
    let wmicArgs = ["datafile", "where", "name='".concat(vstestLocationEscaped, "'"), "get", "Version", "/Value"];
    wmicTool.arg(wmicArgs);
    let output = wmicTool.execSync();

    let verSplitArray = output.stdout.split("=");
    if (verSplitArray.length != 2) {
        tl.warning(tl.loc("ErrorReadingVstestVersion"));
        return null;
    }

    let versionArray = verSplitArray[1].split(".");
    if (versionArray.length != 4) {
        tl.warning(tl.loc("UnexpectedVersionString", output.stdout));
        return null;
    }

    let vsVersion: number[] = [];
    vsVersion[0] = parseInt(versionArray[0]);
    vsVersion[1] = parseInt(versionArray[1]);
    vsVersion[2] = parseInt(versionArray[2]);

    if (isNaN(vsVersion[0]) || isNaN(vsVersion[1]) || isNaN(vsVersion[2])) {
        tl.warning(tl.loc("UnexpectedVersionNumber", verSplitArray[1]));
        return null;
    }

    return vsVersion;    
}

function getVstestArguments(settingsFile: string, tiaEnabled: boolean): string[] {
    var argsArray: string[] = [];
    testAssemblyFiles.forEach(function (testAssembly) {
        var testAssemblyPath = testAssembly;
        //To maintain parity with the behaviour when test assembly was filepath, try to expand it relative to build sources directory.
        if (systemDefaultWorkingDirectory && !pathExistsAsFile(testAssembly)) {
            var expandedPath = path.join(systemDefaultWorkingDirectory, testAssembly);
            if (pathExistsAsFile(expandedPath)) {
                testAssemblyPath = expandedPath;
            }
        }
        argsArray.push("\"" + testAssemblyPath + "\"");
    });
    if (testFiltercriteria) {
        if (!tiaEnabled) {
            argsArray.push("/TestCaseFilter:" + testFiltercriteria);
        }
        else {
            tl.debug("Ignoring TestCaseFilter because Test Impact is enabled");

        }
    }
    if (settingsFile && pathExistsAsFile(settingsFile)) {
        argsArray.push("/Settings:" + settingsFile);
    }
    if (codeCoverageEnabled) {
        argsArray.push("/EnableCodeCoverage");
    }
    if (otherConsoleOptions) {
        argsArray.push(otherConsoleOptions);
    }
    argsArray.push("/logger:trx");
    if (pathtoCustomTestAdapters) {
        if (pathExistsAsDirectory(pathtoCustomTestAdapters)) {
            argsArray.push("/TestAdapterPath:\"" + pathtoCustomTestAdapters + "\"");
        }
        else {
            argsArray.push("/TestAdapterPath:\"" + path.dirname(pathtoCustomTestAdapters) + "\"");
        }
    }
    else if (systemDefaultWorkingDirectory && isNugetRestoredAdapterPresent(systemDefaultWorkingDirectory)) {
        argsArray.push("/TestAdapterPath:\"" + systemDefaultWorkingDirectory + "\"");
    }

    if (vsTestVersionForTIA !== null && (vsTestVersionForTIA[0] > 15 || (vsTestVersionForTIA[0] == 15 && (vsTestVersionForTIA[1] > 0 || vsTestVersionForTIA[2] > 25428)))) {
        argsArray.push("/diag:" + vstestDiagFile);
    }
    else {
        tl.warning(tl.loc("VstestDiagNotSupported"));
    }
    
    return argsArray;
}

function addVstestArgs(argsArray: string[], vstest: any) {
    argsArray.forEach(function (arr) {
        vstest.arg(arr);
    });
}

function updateResponseFile(argsArray: string[], responseFile: string): Q.Promise<string> {
    var defer = Q.defer<string>();
    fs.appendFile(responseFile, os.EOL + argsArray.join(os.EOL), function (err) {
        if (err) {
            defer.reject(err);
        }
        defer.resolve(responseFile);
    });
    return defer.promise;
}

function getTestSelectorLocation(): string {
    return path.join(__dirname, "TestSelector/TestSelector.exe");
}

function getTraceCollectorUri(): string {
    return "file://" + path.join(__dirname, "TestSelector/Microsoft.VisualStudio.TraceCollector.dll");
}

function uploadTestResults(testResultsDirectory: string): Q.Promise<string> {
    var startTime = perf();
    var endTime;
    var elapsedTime;
    var defer = Q.defer<string>();
    var allFilesInResultsDirectory;
    var resultFiles;
    if (testResultsDirectory && testResultsDirectory !== "")
    {
        allFilesInResultsDirectory = tl.find(testResultsDirectory);
        resultFiles = tl.match(allFilesInResultsDirectory, path.join(testResultsDirectory, "*.trx"), { matchBase: true });
    }

    var selectortool = tl.createToolRunner(getTestSelectorLocation());
    selectortool.arg("UpdateTestResults");
    selectortool.arg("/TfsTeamProjectCollection:" + tl.getVariable("System.TeamFoundationCollectionUri"));
    selectortool.arg("/ProjectId:" + tl.getVariable("System.TeamProject"));
    selectortool.arg("/buildid:" + tl.getVariable("Build.BuildId"));
    selectortool.arg("/token:" + tl.getEndpointAuthorizationParameter("SystemVssConnection", "AccessToken", false));

    if (resultFiles && resultFiles[0])
    {
        selectortool.arg("/ResultFile:" + resultFiles[0]);
    }
    selectortool.arg("/runidfile:" + runIdFile);
    selectortool.exec()
        .then(function (code) {
            endTime = perf();
            elapsedTime = endTime - startTime;
            tl._writeLine("##vso[task.logissue type=warning;SubTaskName=UploadTestResults;SubTaskDuration=" + elapsedTime + "]");
            tl.debug(tl.loc("UploadTestResultsPerfTime", elapsedTime));
            defer.resolve(String(code));
        })
        .fail(function (err) {
            defer.reject(err);
        });
    return defer.promise;
}

function generateResponseFile(discoveredTests: string): Q.Promise<string> {
    var startTime = perf();
    var endTime: number;
    var elapsedTime: number;
    var defer = Q.defer<string>();
    var respFile = path.join(os.tmpdir(), uuid.v1() + ".txt");
    tl.debug("Response file will be generated at " + respFile);
    tl.debug("RunId file will be generated at " + runIdFile);
    var selectortool = tl.createToolRunner(getTestSelectorLocation());
    selectortool.arg("GetImpactedtests");
    selectortool.arg("/TfsTeamProjectCollection:" + tl.getVariable("System.TeamFoundationCollectionUri"));
    selectortool.arg("/ProjectId:" + tl.getVariable("System.TeamProject"));

    if(context == "CD")
	{	
        // Release context. Passing Release Id.
        selectortool.arg("/buildid:" + tl.getVariable("Release.ReleaseId"));
        selectortool.arg("/releaseuri:" + tl.getVariable("release.releaseUri"));
        selectortool.arg("/releaseenvuri:" + tl.getVariable("release.environmentUri"));	
	}
	else
	{
        // Build context. Passing build id.
        selectortool.arg("/buildid:" + tl.getVariable("Build.BuildId"));
	}
    
    selectortool.arg("/token:" + tl.getEndpointAuthorizationParameter("SystemVssConnection", "AccessToken", false));
    selectortool.arg("/responsefile:" + respFile);
    selectortool.arg("/DiscoveredTests:" + discoveredTests);
    selectortool.arg("/runidfile:" + runIdFile);
    selectortool.arg("/testruntitle:" + testRunTitle);
    selectortool.arg("/BaseLineFile:" + baseLineBuildIdFile);
    selectortool.arg("/platform:" + platform);
    selectortool.arg("/configuration:" + configuration);    
	selectortool.arg("/Context:" + context);

    selectortool.exec()
        .then(function (code) {
            endTime = perf();
            elapsedTime = endTime - startTime;
            tl.debug(tl.loc("GenerateResponseFilePerfTime", elapsedTime));
            defer.resolve(respFile);
        })
        .fail(function (err) {
            defer.reject(err);
        });

    return defer.promise;
}

function publishCodeChanges(): Q.Promise<string> {
    var startTime = perf();
    var endTime: number;
    var elapsedTime: number;
    var defer = Q.defer<string>();

    var newprovider = "true";
    if (getTIALevel() == 'method') {
        newprovider = "false";
    }

    var selectortool = tl.createToolRunner(getTestSelectorLocation());
    selectortool.arg("PublishCodeChanges");
    selectortool.arg("/TfsTeamProjectCollection:" + tl.getVariable("System.TeamFoundationCollectionUri"));
    selectortool.arg("/ProjectId:" + tl.getVariable("System.TeamProject"));

    if(context == "CD")
	{	
        // Release context. Passing Release Id.
        selectortool.arg("/buildid:" + tl.getVariable("Release.ReleaseId"));	
        selectortool.arg("/Definitionid:" + tl.getVariable("release.DefinitionId"));
	}
	else
	{
        // Build context. Passing build id.
        selectortool.arg("/buildid:" + tl.getVariable("Build.BuildId"));
        selectortool.arg("/Definitionid:" + tl.getVariable("System.DefinitionId"));
	}

    
    selectortool.arg("/token:" + tl.getEndpointAuthorizationParameter("SystemVssConnection", "AccessToken", false));
    selectortool.arg("/SourcesDir:" + sourcesDir);
    selectortool.arg("/newprovider:" + newprovider);
    selectortool.arg("/BaseLineFile:" + baseLineBuildIdFile);

    if (isPrFlow && isPrFlow.toUpperCase() == "TRUE") {
        selectortool.arg("/IsPrFlow:" + "true");
    }

    if (tiaRebaseLimit) {
        selectortool.arg("/RebaseLimit:" + tiaRebaseLimit);
    }
    selectortool.arg("/Context:" + context);
    
    selectortool.exec()
        .then(function (code) {
            endTime = perf();
            elapsedTime = endTime - startTime;
            tl.debug(tl.loc("PublishCodeChangesPerfTime", elapsedTime));
            defer.resolve(String(code));
        })
        .fail(function (err) {
            defer.reject(err);
        });

    return defer.promise;
}

function getVSTestLocation(vsVersion: number): string {
    if (vstestLocationMethod.toLowerCase() === 'version') {
        let vsCommon: string = tl.getVariable('VS' + vsVersion + '0COMNTools');
        if (!vsCommon) {
            throw (new Error(tl.loc('VstestNotFound', vsVersion)));
        } else {
            return path.join(vsCommon, '..\\IDE\\CommonExtensions\\Microsoft\\TestWindow\\vstest.console.exe');
        }
    } else if (vstestLocationMethod.toLowerCase() === 'location') {
        if (!pathExistsAsFile(vstestLocation)) {
            if (pathExistsAsDirectory(vstestLocation)) {
                return path.join(vstestLocation, 'vstest.console.exe');
            } else {
                throw (new Error(tl.loc('PathDoesNotExist', vstestLocation)));
            }
        } else {
            return vstestLocation;
        }
    }
}

function executeVstest(testResultsDirectory: string, parallelRunSettingsFile: string, vsVersion: number, argsArray: string[]): Q.Promise<number> {
    var defer = Q.defer<number>();
    var vstest = tl.createToolRunner(vstestLocation);
    addVstestArgs(argsArray, vstest);

    tl.rmRF(testResultsDirectory, true);
    tl.mkdirP(testResultsDirectory);
    tl.cd(workingDirectory);
    vstest.exec({ failOnStdErr: true })
        .then(function (code) {
            cleanUp(parallelRunSettingsFile);
            defer.resolve(code);
        })
        .fail(function (err) {
            cleanUp(parallelRunSettingsFile);
            tl.warning(tl.loc('VstestFailed'));
            tl.error(err);
            defer.resolve(1);
        });
    return defer.promise;
}

function getVstestTestsList(vsVersion: number): Q.Promise<string> {
    var defer = Q.defer<string>();
    var tempFile = path.join(os.tmpdir(), uuid.v1() + ".txt");
    tl.debug("Discovered tests listed at: " + tempFile);
    var argsArray: string[] = [];

    testAssemblyFiles.forEach(function (testAssembly) {
        var testAssemblyPath = testAssembly;
        if (systemDefaultWorkingDirectory && !pathExistsAsFile(testAssembly)) {
            var expandedPath = path.join(systemDefaultWorkingDirectory, testAssembly);
            if (pathExistsAsFile(expandedPath)) {
                testAssemblyPath = expandedPath;
            }
        }
        argsArray.push(testAssemblyPath);
    });

    tl.debug("The list of discovered tests is generated at " + tempFile);

    argsArray.push("/ListFullyQualifiedTests");
    argsArray.push("/ListTestsTargetPath:" + tempFile);
    if (testFiltercriteria) {
        argsArray.push("/TestCaseFilter:" + testFiltercriteria);
    }
    if (pathtoCustomTestAdapters) {
        if (pathExistsAsDirectory(pathtoCustomTestAdapters)) {
            argsArray.push("/TestAdapterPath:\"" + pathtoCustomTestAdapters + "\"");
        }
        else {
            argsArray.push("/TestAdapterPath:\"" + path.dirname(pathtoCustomTestAdapters) + "\"");
        }
    }
    else if (systemDefaultWorkingDirectory && isNugetRestoredAdapterPresent(systemDefaultWorkingDirectory)) {
        argsArray.push("/TestAdapterPath:\"" + systemDefaultWorkingDirectory + "\"");
    }

    if ((otherConsoleOptions && otherConsoleOptions.toLowerCase().indexOf("usevsixextensions:true") != -1) || (pathtoCustomTestAdapters && pathtoCustomTestAdapters.toLowerCase().indexOf("usevsixextensions:true") != -1)) {
        argsArray.push("/UseVsixExtensions:true");
    }

    var vstest = tl.createToolRunner(vstestLocation);
    addVstestArgs(argsArray, vstest);

    tl.cd(workingDirectory);
    vstest.exec({ failOnStdErr: true })
        .then(function (code) {
            defer.resolve(tempFile);
        })
        .fail(function (err) {
            tl.debug("Listing tests from VsTest failed.");
            tl.error(err);
            defer.resolve(err);
        });
    return defer.promise;
}

function cleanFiles(responseFile: string, listFile: string): void {
    tl.debug("Deleting the response file " + responseFile);
    tl.rmRF(responseFile, true);
    tl.debug("Deleting the discovered tests file " + listFile);
    tl.rmRF(listFile, true);
    tl.debug("Deleting the baseline build id file " + baseLineBuildIdFile);
    tl.rmRF(baseLineBuildIdFile, true);
}

function deleteVstestDiagFile(): void {
    if (pathExistsAsFile(vstestDiagFile)) {
        tl.debug("Deleting vstest diag file " + vstestDiagFile);
        tl.rmRF(vstestDiagFile, true);
    }
}

function runVStest(testResultsDirectory: string, settingsFile: string, vsVersion: number): Q.Promise<number> {
    var defer = Q.defer<number>();
    if (isTiaAllowed()) {
        publishCodeChanges()
            .then(function (status) {
                getVstestTestsList(vsVersion)
                    .then(function (listFile) {
                        generateResponseFile(listFile)
                            .then(function (responseFile) {
                                if (isEmptyResponseFile(responseFile)) {
                                    tl.debug("Empty response file detected. All tests will be executed.");
                                    executeVstest(testResultsDirectory, settingsFile, vsVersion, getVstestArguments(settingsFile, false))
                                        .then(function (vscode) {
                                            uploadTestResults(testResultsDirectory)
                                                .then(function (code) {
                                                    if (!isNaN(+code) && +code != 0) {
                                                        defer.resolve(+code);
                                                    }
                                                    else if (vscode != 0) {
                                                        defer.resolve(vscode);
                                                    }

                                                    defer.resolve(0);
                                                })
                                                .fail(function (code) {
                                                    tl.debug("Test Run Updation failed!");
                                                    defer.resolve(1);
                                                })
                                                .finally(function () {
                                                    cleanFiles(responseFile, listFile);
                                                    tl.debug("Deleting the run id file" + runIdFile);
                                                    tl.rmRF(runIdFile, true);
                                                });
                                        })
                                        .fail(function (code) {
                                            defer.resolve(code);
                                        })
                                        .finally(function () {
                                            cleanFiles(responseFile, listFile);
                                        });
                                }
                                else {
                                    responseContainsNoTests(responseFile)
                                        .then(function (noTestsAvailable) {
                                            if (noTestsAvailable) {                                                
                                                tl.debug("No tests impacted. Not running any tests.");
                                                uploadTestResults("")
                                                    .then(function (code) {
                                                        if (!isNaN(+code) && +code != 0) {
                                                            defer.resolve(+code);
                                                        }   
                                                        defer.resolve(0);
                                                    })
                                                    .fail(function (code) {
                                                        tl.debug("Test Run Updation failed!");
                                                        defer.resolve(1);
                                                    })
                                                    .finally(function () {
                                                        cleanFiles(responseFile, listFile);
                                                        tl.debug("Deleting the run id file" + runIdFile);
                                                        tl.rmRF(runIdFile, true);
                                                    });
                                            }                                                
                                            else {
                                                updateResponseFile(getVstestArguments(settingsFile, true), responseFile)
                                                    .then(function (updatedFile) {
                                                        executeVstest(testResultsDirectory, settingsFile, vsVersion, ["@" + updatedFile])
                                                            .then(function (vscode) {
                                                                uploadTestResults(testResultsDirectory)
                                                                    .then(function (code) {
                                                                        if (!isNaN(+code) && +code != 0) {
                                                                            defer.resolve(+code);
                                                                        }
                                                                        else if (vscode != 0) {
                                                                            defer.resolve(vscode);
                                                                        }

                                                                        defer.resolve(0);
                                                                    })
                                                                    .fail(function (code) {
                                                                        tl.debug("Test Run Updation failed!");
                                                                        defer.resolve(1);
                                                                    })
                                                                    .finally(function () {
                                                                        cleanFiles(responseFile, listFile);
                                                                        tl.debug("Deleting the run id file" + runIdFile);
                                                                        tl.rmRF(runIdFile, true);
                                                                    });
                                                            })
                                                            .fail(function (code) {
                                                                defer.resolve(code);
                                                            })
                                                            .finally(function () {
                                                                cleanFiles(responseFile, listFile);
                                                            });
                                                    })
                                                    .fail(function (err) {
                                                        tl.error(err);
                                                        tl.warning(tl.loc('ErrorWhileUpdatingResponseFile', responseFile));
                                                        executeVstest(testResultsDirectory, settingsFile, vsVersion, getVstestArguments(settingsFile, false))
                                                            .then(function (vscode) {
                                                                uploadTestResults(testResultsDirectory)
                                                                    .then(function (code) {
                                                                        if (!isNaN(+code) && +code != 0) {
                                                                            defer.resolve(+code);
                                                                        }
                                                                        else if (vscode != 0) {
                                                                            defer.resolve(vscode);
                                                                        }

                                                                        defer.resolve(0);
                                                                    })
                                                                    .fail(function (code) {
                                                                        tl.debug("Test Run Updation failed!");
                                                                        defer.resolve(1);
                                                                    })
                                                                    .finally(function () {
                                                                        cleanFiles(responseFile, listFile);
                                                                        tl.debug("Deleting the run id file" + runIdFile);
                                                                        tl.rmRF(runIdFile, true);
                                                                    });
                                                            })
                                                            .fail(function (code) {
                                                                defer.resolve(code);
                                                            }).finally(function () {
                                                                cleanFiles(responseFile, listFile);
                                                            });
                                                    });
                                            }
                                        });
                                }
                            })
                            .fail(function (err) {
                                tl.error(err);
                                tl.warning(tl.loc('ErrorWhileCreatingResponseFile'));
                                executeVstest(testResultsDirectory, settingsFile, vsVersion, getVstestArguments(settingsFile, false))
                                    .then(function (vscode) {
                                        uploadTestResults(testResultsDirectory)
                                            .then(function (code) {
                                                if (!isNaN(+code) && +code != 0) {
                                                    defer.resolve(+code);
                                                }
                                                else if (vscode != 0) {
                                                    defer.resolve(vscode);
                                                }

                                                defer.resolve(0);
                                            })
                                            .fail(function (code) {
                                                tl.debug("Test Run Updation failed!");
                                                defer.resolve(1);
                                            })
                                            .finally(function () {
                                                tl.debug("Deleting the discovered tests file" + listFile);
                                                tl.rmRF(listFile, true);
                                            });
                                    })
                                    .fail(function (code) {
                                        defer.resolve(code);
                                    });
                            });
                    })
                    .fail(function (err) {
                        tl.error(err);
                        tl.warning(tl.loc('ErrorWhileListingDiscoveredTests'));
                        defer.resolve(1);
                    });
            })
            .fail(function (err) {
                tl.error(err);
                tl.warning(tl.loc('ErrorWhilePublishingCodeChanges'));
                executeVstest(testResultsDirectory, settingsFile, vsVersion, getVstestArguments(settingsFile, false))
                    .then(function (code) {
                        publishTestResults(testResultsDirectory);
                        defer.resolve(code);
                    })
                    .fail(function (code) {
                        defer.resolve(code);
                    });
            });
    }
    else {
        tl.debug("Non TIA mode of test execution");
        executeVstest(testResultsDirectory, settingsFile, vsVersion, getVstestArguments(settingsFile, false))
            .then(function (code) {
                defer.resolve(code);
            })
            .fail(function (code) {
                defer.resolve(code);
            });
    }
    return defer.promise;
}

function invokeVSTest(testResultsDirectory: string): Q.Promise<number> {
    var defer = Q.defer<number>();
    if (vsTestVersion.toLowerCase() == "latest") {
        vsTestVersion = null;
    }
    overrideTestRunParametersIfRequired(runSettingsFile)
        .then(function (overriddenSettingsFile) {
            locateVSVersion()
                .then(function (vsVersion) {
                    try {
                        vstestLocation = getVSTestLocation(vsVersion);
<<<<<<< HEAD
                        vsTestVersionForTIA = getVsTestVersion();
                        if (vsTestVersionForTIA == null || (vsTestVersionForTIA[0] < 15 || (vsTestVersionForTIA[0] == 15 && vsTestVersionForTIA[1] == 0 && vsTestVersionForTIA[2] < 25807))) {
                            tl.warning(tl.loc("VstestTIANotSupported"));
                            tiaEnabled = false;
                        }                        
=======
                        let disableTIA = tl.getVariable("DisableTestImpactAnalysis");
                        if (disableTIA !== undefined && disableTIA.toLowerCase() === "true") {
                            tiaEnabled = false;
                        }
>>>>>>> 43e9fabb
                    } catch (e) {
                        tl.error(e.message);
                        defer.resolve(1);
                        return defer.promise;
                    }
                    setupSettingsFileForTestImpact(vsVersion, overriddenSettingsFile)
                        .then(function (runSettingswithTestImpact) {
                            setRunInParallellIfApplicable(vsVersion);
                            setupRunSettingsFileForParallel(runInParallel, runSettingswithTestImpact)
                                .then(function (parallelRunSettingsFile) {
                                    runVStest(testResultsDirectory, parallelRunSettingsFile, vsVersion)
                                        .then(function (code) {
                                            defer.resolve(code);
                                        })
                                        .fail(function (code) {
                                            defer.resolve(code);
                                        });
                                })
                                .fail(function (err) {
                                    tl.error(err);
                                    defer.resolve(1);
                                });
                        })
                        .fail(function (err) {
                            tl.error(err);
                            defer.resolve(1);
                        });
                })
                .fail(function (err) {
                    tl.error(err);
                    defer.resolve(1);
                });
        })
        .fail(function (err) {
            tl.error(err);
            defer.resolve(1);
        });

    return defer.promise;
}

function publishTestResults(testResultsDirectory: string) {
    if (testResultsDirectory) {
        var allFilesInResultsDirectory = tl.find(testResultsDirectory);
        var resultFiles = tl.match(allFilesInResultsDirectory, path.join(testResultsDirectory, "*.trx"), { matchBase: true });
        if (resultFiles && resultFiles.length != 0) {
            var tp = new tl.TestPublisher("VSTest");
            tp.publish(resultFiles, "false", platform, configuration, testRunTitle, publishRunAttachments);
        }
        else {
            tl._writeLine("##vso[task.logissue type=warning;code=002003;]");
            tl.warning(tl.loc('NoResultsToPublish'));
        }
    }
}

function getFilteredFiles(filesFilter: string, allFiles: string[]): string[] {
    if (os.type().match(/^Win/)) {
        return tl.match(allFiles, filesFilter, { matchBase: true, nocase: true });
    }
    else {
        return tl.match(allFiles, filesFilter, { matchBase: true });
    }
}

function cleanUp(temporarySettingsFile: string) {
    //cleanup the runsettings file
    if (temporarySettingsFile && runSettingsFile != temporarySettingsFile) {
        try {
            tl.rmRF(temporarySettingsFile, true);
        }
        catch (error) {
            //ignore. just cleanup.
        }
    }
}

function overrideTestRunParametersIfRequired(settingsFile: string): Q.Promise<string> {
    var defer = Q.defer<string>();
    if (!settingsFile || !pathExistsAsFile(settingsFile) || !overrideTestrunParameters || overrideTestrunParameters.trim().length == 0) {
        defer.resolve(settingsFile);
        return defer.promise;
    }

    overrideTestrunParameters = overrideTestrunParameters.trim();
    var overrideParameters = {};

    var parameterStrings = overrideTestrunParameters.split(";");
    parameterStrings.forEach(function (parameterString) {
        var pair = parameterString.split("=", 2);
        if (pair.length == 2) {
            var key = pair[0];
            var value = pair[1];
            if (!overrideParameters[key]) {
                overrideParameters[key] = value;
            }
        }
    });

    readFileContents(runSettingsFile, "utf-8")
        .then(function (xmlContents) {
            var parser = new xml2js.Parser();
            parser.parseString(xmlContents, function (err, result) {
                if (err) {
                    tl.warning(tl.loc('ErrorWhileReadingRunSettings', err));
                    tl.debug("Error occured while overriding test run parameters. Continuing...");
                    defer.resolve(settingsFile);
                    return defer.promise;
                }

                if (result.RunSettings && result.RunSettings.TestRunParameters && result.RunSettings.TestRunParameters[0] &&
                    result.RunSettings.TestRunParameters[0].Parameter) {
                    var parametersArray = result.RunSettings.TestRunParameters[0].Parameter;
                    parametersArray.forEach(function (parameter) {
                        var key = parameter.$.name;
                        if (overrideParameters[key]) {
                            parameter.$.value = overrideParameters[key];
                        }
                    });
                    tl.debug("Overriding test run parameters.");
                    var builder = new xml2js.Builder();
                    var overridedRunSettings = builder.buildObject(result);
                    saveToFile(overridedRunSettings, runSettingsExt)
                        .then(function (fileName) {
                            defer.resolve(fileName);
                        })
                        .fail(function (err) {
                            tl.debug("Error occured while overriding test run parameters. Continuing...");
                            tl.warning(err);
                            defer.resolve(settingsFile);
                        });
                }
                else {
                    tl.debug("No test run parameters found to override.");
                    defer.resolve(settingsFile);
                }
            });
        })
        .fail(function (err) {
            tl.debug("Error occured while overriding test run parameters. Continuing...");
            tl.warning(err);
            defer.resolve(settingsFile);
        });
    return defer.promise;
}

function isNugetRestoredAdapterPresent(rootDirectory: string): boolean {
    var allFiles = tl.find(rootDirectory);
    var adapterFiles = tl.match(allFiles, "**\\packages\\**\\*TestAdapter.dll", { matchBase: true });
    if (adapterFiles && adapterFiles.length != 0) {
        for (var i = 0; i < adapterFiles.length; i++) {
            var adapterFile = adapterFiles[i];
            var packageIndex = adapterFile.indexOf('packages') + 7;
            var packageFolder = adapterFile.substr(0, packageIndex);
            var parentFolder = path.dirname(packageFolder);
            var solutionFiles = tl.match(allFiles, path.join(parentFolder, "*.sln"), { matchBase: true });
            if (solutionFiles && solutionFiles.length != 0) {
                return true;
            }
        }
    }
    return false;
}

function getTestResultsDirectory(settingsFile: string, defaultResultsDirectory: string): Q.Promise<string> {
    var defer = Q.defer<string>();
    if (!settingsFile || !pathExistsAsFile(settingsFile)) {
        defer.resolve(defaultResultsDirectory);
        return defer.promise;
    }

    readFileContents(runSettingsFile, "utf-8")
        .then(function (xmlContents) {
            var parser = new xml2js.Parser();
            parser.parseString(xmlContents, function (err, result) {
                if (!err && result.RunSettings && result.RunSettings.RunConfiguration && result.RunSettings.RunConfiguration[0] &&
                    result.RunSettings.RunConfiguration[0].ResultsDirectory && result.RunSettings.RunConfiguration[0].ResultsDirectory[0].length > 0) {
                    var resultDirectory = result.RunSettings.RunConfiguration[0].ResultsDirectory[0];
                    resultDirectory = resultDirectory.trim();

                    if (resultDirectory) {
                        // path.resolve will take care if the result directory given in settings files is not absolute.
                        defer.resolve(path.resolve(path.dirname(runSettingsFile), resultDirectory));
                    }
                    else {
                        defer.resolve(defaultResultsDirectory);
                    }
                }
                else {
                    defer.resolve(defaultResultsDirectory);
                }
            });
        })
        .fail(function (err) {
            tl.debug("Error occured while reading test result directory from run settings. Continuing...")
            tl.warning(err);
            defer.resolve(defaultResultsDirectory);
        });
    return defer.promise;
}


function getTIAssemblyQualifiedName(vsVersion: number): String {
    return "Microsoft.VisualStudio.TraceCollector.TestImpactDataCollector, Microsoft.VisualStudio.TraceCollector, Culture=neutral, PublicKeyToken=b03f5f7f11d50a3a";
}

function getTestImpactAttributes(vsVersion: number) {
    return {
        uri: TICollectorURI,
        assemblyQualifiedName: getTIAssemblyQualifiedName(vsVersion),
        friendlyName: TIFriendlyName,
        codebase: getTraceCollectorUri()
    };
}

function getTestImpactAttributesWithoutNewCollector(vsVersion: number) {
    return {
        uri: TICollectorURI,
        assemblyQualifiedName: getTIAssemblyQualifiedName(vsVersion),
        friendlyName: TIFriendlyName
    };
}

function isTestImapctCollectorPresent(dataCollectorArray): Boolean {
    var found = false;
    var tiaFriendlyName = TIFriendlyName.toUpperCase();
    for (var node of dataCollectorArray) {
        if (node.$.friendlyName && node.$.friendlyName.toUpperCase() === tiaFriendlyName) {
            tl.debug("Test impact data collector already present, will not add the node.");
            found = true;
            break;
        }
    }
    return found;
}

function pushImpactLevelAndRootPathIfNotFound(dataCollectorArray): void {
    tl.debug("Checking for ImpactLevel and RootPath nodes in TestImpact collector");
    var tiaFriendlyName = TIFriendlyName.toUpperCase();
    var arrayLength = dataCollectorArray.length;
    for (var i = 0; i < arrayLength; i++) {
        if (dataCollectorArray[i].$.friendlyName && dataCollectorArray[i].$.friendlyName.toUpperCase() === tiaFriendlyName) {
            if (!dataCollectorArray[i].Configuration) {
                dataCollectorArray[i] = { Configuration: {} };
            }
            if (dataCollectorArray[i].Configuration.TestImpact && !dataCollectorArray[i].Configuration.RootPath) {
                if (context && context == "CD")
                {
                    dataCollectorArray[i].Configuration = { RootPath: "" };
                }
                else{
                    dataCollectorArray[i].Configuration = { RootPath: sourcesDir };
                }
            }
            else if (!dataCollectorArray[i].Configuration.TestImpact && dataCollectorArray[i].Configuration.RootPath) {
                dataCollectorArray[i].Configuration = { ImpactLevel: getTIALevel() };
            }
            else if (dataCollectorArray[i].Configuration && !dataCollectorArray[i].Configuration.TestImpact && !dataCollectorArray[i].Configuration.RootPath) {
                if (context && context == "CD")
                {
                    dataCollectorArray[i].Configuration = { ImpactLevel: getTIALevel(), RootPath: "" };
                }
                else{
                    dataCollectorArray[i].Configuration = { ImpactLevel: getTIALevel(), RootPath: sourcesDir };
                }
            }

            //Adding the codebase attribute to TestImpact collector 
            tl.debug("Adding codebase attribute to the existing test impact collector");
            if (useNewCollector) {
                if (!dataCollectorArray[i].$.codebase) {
                    dataCollectorArray[i].$.codebase = getTraceCollectorUri();
                }
            }
        }
    }
}

function roothPathGenerator() : any
{
    if (context)
    {
        if (context == "CD")
        {
            return { ImpactLevel: getTIALevel(), RootPath: "" };
        }
        else{
            return { ImpactLevel: getTIALevel(), RootPath: sourcesDir };
        }
    }
}

function updateRunSettings(result: any, vsVersion: number) {
    var dataCollectorNode = null;
    if (!result.RunSettings) {
        tl.debug("Updating runsettings file from RunSettings node");
        result.RunSettings = { DataCollectionRunSettings: { DataCollectors: { DataCollector: { Configuration: roothPathGenerator()} } } };
        dataCollectorNode = result.RunSettings.DataCollectionRunSettings.DataCollectors.DataCollector;
    }
    else if (!result.RunSettings.DataCollectionRunSettings) {
        tl.debug("Updating runsettings file from DataCollectionSettings node");
        result.RunSettings.DataCollectionRunSettings = { DataCollectors: { DataCollector: { Configuration: roothPathGenerator() } } };
        dataCollectorNode = result.RunSettings.DataCollectionRunSettings.DataCollectors.DataCollector;
    }
    else if (!result.RunSettings.DataCollectionRunSettings[0].DataCollectors) {
        tl.debug("Updating runsettings file from DataCollectors node");
        result.RunSettings.DataCollectionRunSettings[0] = { DataCollectors: { DataCollector: { Configuration: roothPathGenerator() } } };
        dataCollectorNode = result.RunSettings.DataCollectionRunSettings[0].DataCollectors.DataCollector;
    }
    else {
        var dataCollectorArray = result.RunSettings.DataCollectionRunSettings[0].DataCollectors[0].DataCollector;
        if (!dataCollectorArray) {
            tl.debug("Updating runsettings file from DataCollector node");
            result.RunSettings.DataCollectionRunSettings[0] = { DataCollectors: { DataCollector: { Configuration: roothPathGenerator() } } };
            dataCollectorNode = result.RunSettings.DataCollectionRunSettings[0].DataCollectors.DataCollector;
        }
        else {
            if (!isTestImapctCollectorPresent(dataCollectorArray)) {
                tl.debug("Updating runsettings file, adding a DataCollector node");
                dataCollectorArray.push({ Configuration: roothPathGenerator() });
                dataCollectorNode = dataCollectorArray[dataCollectorArray.length - 1];
            }
            else {
                pushImpactLevelAndRootPathIfNotFound(dataCollectorArray);
            }
        }
    }
    if (dataCollectorNode) {
        tl.debug("Setting attributes for test impact data collector");
        if (useNewCollector) {
            dataCollectorNode.$ = getTestImpactAttributes(vsVersion);
        }
        else {
            dataCollectorNode.$ = getTestImpactAttributesWithoutNewCollector(vsVersion);
        }
    }
}

function updateRunSettingsFileForTestImpact(vsVersion: number, settingsFile: string, exitErrorMessage: string): Q.Promise<string> {
    var defer = Q.defer<string>();
    tl.debug("Adding test impact data collector element to runsettings file provided.");
    readFileContents(settingsFile, "utf-8")
        .then(function (xmlContents) {
            var parser = new xml2js.Parser();
            parser.parseString(xmlContents, function (err, result) {
                if (err) {
                    tl.warning(tl.loc('ErrorWhileReadingRunSettings', err));
                    tl.debug(exitErrorMessage);
                    defer.resolve(settingsFile);
                    return defer.promise;
                }
                if (result.RunSettings === undefined) {
                    tl.warning(tl.loc('ErrorWhileSettingTestImpactCollectorRunSettings'));
                    defer.resolve(settingsFile);
                    return defer.promise;
                }
                updateRunSettings(result, vsVersion);
                writeXmlFile(result, settingsFile, runSettingsExt, exitErrorMessage)
                    .then(function (filename) {
                        defer.resolve(filename);
                        return defer.promise;
                    });
            });
        })
        .fail(function (err) {
            tl.warning(err);
            tl.debug(exitErrorMessage);
            defer.resolve(settingsFile);
        });
    return defer.promise;
}

function updatTestSettings(result: any, vsVersion: number) {
    var dataCollectorNode = null;
    if (!result.TestSettings) {
        tl.debug("Updating testsettings file from TestSettings node");
        result.TestSettings = { Execution: { AgentRule: { DataCollectors: { DataCollector: { Configuration: roothPathGenerator() } } } } };
        result.TestSettings.Execution.AgentRule.$ = { name: TITestSettingsAgentNameTag };
        result.TestSettings.$ = { name: TITestSettingsNameTag, id: TITestSettingsIDTag, xmlns: TITestSettingsXmlnsTag };
        dataCollectorNode = result.TestSettings.Execution.AgentRule.DataCollectors.DataCollector;
    }
    else if (!result.TestSettings.Execution) {
        tl.debug("Updating testsettings file from Execution node");
        result.TestSettings.Execution = { AgentRule: { DataCollectors: { DataCollector: { Configuration: roothPathGenerator() } } } };
        result.TestSettings.Execution.AgentRule.$ = { name: TITestSettingsAgentNameTag };
        dataCollectorNode = result.TestSettings.Execution.AgentRule.DataCollectors.DataCollector;
    }
    else if (!result.TestSettings.Execution[0].AgentRule) {
        tl.debug("Updating testsettings file from AgentRule node");
        result.TestSettings.Execution[0] = { AgentRule: { DataCollectors: { DataCollector: { Configuration: roothPathGenerator() } } } };
        result.TestSettings.Execution[0].AgentRule.$ = { name: TITestSettingsAgentNameTag };
        dataCollectorNode = result.TestSettings.Execution[0].AgentRule.DataCollectors.DataCollector;
    }
    else if (!result.TestSettings.Execution[0].AgentRule[0].DataCollectors) {
        tl.debug("Updating testsettings file from DataCollectors node");
        result.TestSettings.Execution[0].AgentRule[0] = { DataCollectors: { DataCollector: { Configuration: roothPathGenerator() } } };
        dataCollectorNode = result.TestSettings.Execution[0].AgentRule[0].DataCollectors.DataCollector;
    }
    else {
        var dataCollectorArray = result.TestSettings.Execution[0].AgentRule[0].DataCollectors[0].DataCollector;
        if (!dataCollectorArray) {
            tl.debug("Updating testsettings file from DataCollector node");
            result.TestSettings.Execution[0].AgentRule[0].DataCollectors[0] = { DataCollector: { Configuration: roothPathGenerator() } };
            dataCollectorNode = result.TestSettings.Execution[0].AgentRule[0].DataCollectors[0].DataCollector;
        }
        else {
            if (!isTestImapctCollectorPresent(dataCollectorArray)) {
                tl.debug("Updating testsettings file, adding a DataCollector node");
                dataCollectorArray.push({ Configuration: roothPathGenerator() });
                dataCollectorNode = dataCollectorArray[dataCollectorArray.length - 1];
            }
            else {
                pushImpactLevelAndRootPathIfNotFound(dataCollectorArray);
            }
        }
    }
    if (dataCollectorNode) {
        tl.debug("Setting attributes for test impact data collector");
        if (useNewCollector) {
            dataCollectorNode.$ = getTestImpactAttributes(vsVersion);
        }
        else {
            dataCollectorNode.$ = getTestImpactAttributesWithoutNewCollector(vsVersion);
        }
    }
}

function writeXmlFile(result: any, settingsFile: string, fileExt: string, exitErrorMessage: string): Q.Promise<string> {
    var defer = Q.defer<string>();
    var builder = new xml2js.Builder();
    var runSettingsForTestImpact = builder.buildObject(result);
    saveToFile(runSettingsForTestImpact, fileExt)
        .then(function (fileName) {
            cleanUp(settingsFile);
            defer.resolve(fileName);
            return defer.promise;
        })
        .fail(function (err) {
            tl.debug(exitErrorMessage);
            tl.warning(err);
            defer.resolve(settingsFile);
        });
    return defer.promise;
}

function updateTestSettingsFileForTestImpact(vsVersion: number, settingsFile: string, exitErrorMessage: string): Q.Promise<string> {
    var defer = Q.defer<string>();
    tl.debug("Adding test impact data collector element to testsettings file provided.");
    readFileContents(settingsFile, "utf-8")
        .then(function (xmlContents) {
            var parser = new xml2js.Parser();
            parser.parseString(xmlContents, function (err, result) {
                if (err) {
                    tl.warning(tl.loc('ErrorWhileReadingTestSettings', err));
                    tl.debug(exitErrorMessage);
                    defer.resolve(settingsFile);
                    return defer.promise;
                }
                if (result.TestSettings === undefined) {
                    tl.warning(tl.loc('ErrorWhileSettingTestImpactCollectorTestSettings'));
                    defer.resolve(settingsFile);
                    return defer.promise;
                }
                updatTestSettings(result, vsVersion);
                writeXmlFile(result, settingsFile, testSettingsExt, exitErrorMessage)
                    .then(function (filename) {
                        defer.resolve(filename);
                        return defer.promise;
                    });
            });
        })
        .fail(function (err) {
            tl.warning(err);
            tl.debug(exitErrorMessage);
            defer.resolve(settingsFile);
        });
    return defer.promise;
}


function createRunSettingsForTestImpact(vsVersion: number, settingsFile: string, exitErrorMessage: string): Q.Promise<string> {
    var defer = Q.defer<string>();
    tl.debug("No settings file provided or the provided settings file does not exist. Creating run settings file for enabling test impact data collector.");
    var runSettingsForTIA = '<?xml version="1.0" encoding="utf-8"?><RunSettings><DataCollectionRunSettings><DataCollectors>' +
        '<DataCollector uri="' + TICollectorURI + '" ' +
        'assemblyQualifiedName="' + getTIAssemblyQualifiedName(vsVersion) + '" ' +
        'friendlyName="' + TIFriendlyName + '" ';

    if (useNewCollector) {
        runSettingsForTIA = runSettingsForTIA +
            'codebase="' + getTraceCollectorUri() + '"';
    }

    runSettingsForTIA = runSettingsForTIA +
        ' >' +
        '<Configuration>' +
        '<ImpactLevel>' + getTIALevel() + '</ImpactLevel>' +
        '<RootPath>' + (context == "CD" ? "" : sourcesDir) + '</RootPath>' +
        '</Configuration>' +
        '</DataCollector>' +
        '</DataCollectors></DataCollectionRunSettings></RunSettings>';
    saveToFile(runSettingsForTIA, runSettingsExt)
        .then(function (fileName) {
            defer.resolve(fileName);
            return defer.promise;
        })
        .fail(function (err) {
            tl.debug(exitErrorMessage);
            tl.warning(err);
            defer.resolve(settingsFile);
        });
    return defer.promise;
}

function setupSettingsFileForTestImpact(vsVersion: number, settingsFile: string): Q.Promise<string> {
    var defer = Q.defer<string>();
    var exitErrorMessage = "Error occured while setting in test impact data collector. Continuing...";
    if (isTiaAllowed()) {
        if (settingsFile && settingsFile.split('.').pop().toLowerCase() == "testsettings") {
            updateTestSettingsFileForTestImpact(vsVersion, settingsFile, exitErrorMessage)
                .then(function (updatedFile) {
                    defer.resolve(updatedFile);
                    return defer.promise;
                });
        }
        else if (!settingsFile || settingsFile.split('.').pop().toLowerCase() != "runsettings" || !pathExistsAsFile(settingsFile)) {
            createRunSettingsForTestImpact(vsVersion, settingsFile, exitErrorMessage)
                .then(function (updatedFile) {
                    defer.resolve(updatedFile);
                    return defer.promise;
                });
        }
        else {
            updateRunSettingsFileForTestImpact(vsVersion, settingsFile, exitErrorMessage)
                .then(function (updatedFile) {
                    defer.resolve(updatedFile);
                    return defer.promise;
                });
        }
    }
    else {
        tl.debug("Settings are not sufficient for setting test impact. Not updating the settings file");
        defer.resolve(settingsFile);
    }
    return defer.promise;
}

function setupRunSettingsFileForParallel(runInParallel: boolean, settingsFile: string): Q.Promise<string> {
    var defer = Q.defer<string>();
    var exitErrorMessage = "Error occured while setting run in parallel. Continuing...";
    if (runInParallel) {
        if (settingsFile && settingsFile.split('.').pop().toLowerCase() == "testsettings") {
            tl.warning(tl.loc('RunInParallelNotSupported'));
            defer.resolve(settingsFile);
            return defer.promise;
        }

        if (!settingsFile || settingsFile.split('.').pop().toLowerCase() != "runsettings" || !pathExistsAsFile(settingsFile)) {
            tl.debug("No settings file provided or the provided settings file does not exist.");
            var runSettingsForParallel = '<?xml version="1.0" encoding="utf-8"?><RunSettings><RunConfiguration><MaxCpuCount>0</MaxCpuCount></RunConfiguration></RunSettings>';
            saveToFile(runSettingsForParallel, runSettingsExt)
                .then(function (fileName) {
                    defer.resolve(fileName);
                    return defer.promise;
                })
                .fail(function (err) {
                    tl.debug(exitErrorMessage);
                    tl.warning(err);
                    defer.resolve(settingsFile);
                });
        }
        else {
            tl.debug("Adding maxcpucount element to runsettings file provided.");
            readFileContents(settingsFile, "utf-8")
                .then(function (xmlContents) {
                    var parser = new xml2js.Parser();
                    parser.parseString(xmlContents, function (err, result) {
                        if (err) {
                            tl.warning(tl.loc('ErrorWhileReadingRunSettings', err));
                            tl.debug(exitErrorMessage);
                            defer.resolve(settingsFile);
                            return defer.promise;
                        }

                        if (result.RunSettings === undefined) {
                            tl.warning(tl.loc('FailedToSetRunInParallel'));
                            defer.resolve(settingsFile);
                            return defer.promise;
                        }

                        if (!result.RunSettings) {
                            result.RunSettings = { RunConfiguration: { MaxCpuCount: 0 } };
                        }
                        else if (!result.RunSettings.RunConfiguration || !result.RunSettings.RunConfiguration[0]) {
                            result.RunSettings.RunConfiguration = { MaxCpuCount: 0 };
                        }
                        else {
                            var runConfigArray = result.RunSettings.RunConfiguration[0];
                            runConfigArray.MaxCpuCount = 0;
                        }

                        var builder = new xml2js.Builder();
                        var runSettingsForParallel = builder.buildObject(result);
                        saveToFile(runSettingsForParallel, runSettingsExt)
                            .then(function (fileName) {
                                cleanUp(settingsFile);
                                defer.resolve(fileName);
                                return defer.promise;
                            })
                            .fail(function (err) {
                                tl.debug(exitErrorMessage);
                                tl.warning(err);
                                defer.resolve(settingsFile);
                            });
                    });
                })
                .fail(function (err) {
                    tl.warning(err);
                    tl.debug(exitErrorMessage);
                    defer.resolve(settingsFile);
                });
        }
    }
    else {
        defer.resolve(settingsFile);
    }

    return defer.promise;
}

function saveToFile(fileContents: string, extension: string): Q.Promise<string> {
    var defer = Q.defer<string>();
    var tempFile = path.join(os.tmpdir(), uuid.v1() + extension);
    fs.writeFile(tempFile, fileContents, function (err) {
        if (err) {
            defer.reject(err);
        }
        tl.debug("Temporary runsettings file created at " + tempFile);
        defer.resolve(tempFile);
    });
    return defer.promise;
}

function setRunInParallellIfApplicable(vsVersion: number) {
    if (runInParallel) {
        if (vstestLocationMethod.toLowerCase() === 'version') {
            if (!isNaN(vsVersion) && vsVersion >= 14) {
                if (vsVersion >= 15) { // moved away from taef
                    return;
                }

                // in 14.0 taef parellization needed taef enabled
                let vs14Common: string = tl.getVariable("VS140COMNTools");
                if (vs14Common && pathExistsAsFile(path.join(vs14Common, "..\\IDE\\CommonExtensions\\Microsoft\\TestWindow\\TE.TestModes.dll"))) {
                    setRegistryKeyForParallelExecution(vsVersion);
                    return;
                }
            }
            resetRunInParallel();
        }
        else if (vstestLocationMethod.toLowerCase() === 'location') {
            let vs14Common: string = tl.getVariable("VS140COMNTools");
            if (vs14Common && pathExistsAsFile(path.join(vs14Common, "..\\IDE\\CommonExtensions\\Microsoft\\TestWindow\\TE.TestModes.dll"))) {
                setRegistryKeyForParallelExecution(vsVersion);
                return;
            }
        }
    }
}

function resetRunInParallel() {
    tl.warning(tl.loc('UpdateOneOrHigherRequired'));
    runInParallel = false;
}

function locateVSVersion(): Q.Promise<number> {
    var defer = Q.defer<number>();
    var vsVersion = parseFloat(vsTestVersion);
    if (!isNaN(vsVersion)) {
        defer.resolve(vsVersion);
        return defer.promise;
    }
    var regPath = "HKLM\\SOFTWARE\\Microsoft\\VisualStudio";
    regedit.list(regPath).on('data', function (entry) {
        if (entry && entry.data && entry.data.keys) {
            var subkeys = entry.data.keys;
            var versions = getFloatsFromStringArray(subkeys);
            if (versions && versions.length > 0) {
                versions.sort((a, b) => a - b);
                defer.resolve(versions[versions.length - 1]);
                return defer.promise;
            }
        }
        defer.resolve(null);
    });
    return defer.promise;
}

function getFloatsFromStringArray(inputArray: string[]): number[] {
    var outputArray: number[] = [];
    var count;
    if (inputArray) {
        for (count = 0; count < inputArray.length; count++) {
            var floatValue = parseFloat(inputArray[count]);
            if (!isNaN(floatValue)) {
                outputArray.push(floatValue);
            }
        }
    }
    return outputArray;
}

function setRegistryKeyForParallelExecution(vsVersion: number) {
    var regKey = "HKCU\\SOFTWARE\\Microsoft\\VisualStudio\\" + vsVersion.toFixed(1) + "_Config\\FeatureFlags\\TestingTools\\UnitTesting\\Taef";
    regedit.createKey(regKey, function (err) {
        if (!err) {
            var values = {
                [regKey]: {
                    'Value': {
                        value: '1',
                        type: 'REG_DWORD'
                    }
                }
            };
            regedit.putValue(values, function (err) {
                if (err) {
                    tl.warning(tl.loc('ErrorOccuredWhileSettingRegistry', err));
                }
            });
        } else {
            tl.warning(tl.loc('ErrorOccuredWhileSettingRegistry', err));
        }
    });
}

function readFileContents(filePath: string, encoding: string): Q.Promise<string> {
    var defer = Q.defer<string>();

    fs.readFile(filePath, encoding, (err, data) => {
        if (err) {
            defer.reject(new Error('Could not read file (' + filePath + '): ' + err.message));
        }
        else {
            defer.resolve(data);
        }
    });

    return defer.promise;
}

function pathExistsAsFile(path: string) {
    return tl.exist(path) && tl.stats(path).isFile();
}

function pathExistsAsDirectory(path: string) {
    return tl.exist(path) && tl.stats(path).isDirectory();
}

function isEmptyResponseFile(responseFile: string): boolean {
    if (pathExistsAsFile(responseFile) && tl.stats(responseFile).size) {
        return false;
    }
    return true;
}

function isTiaAllowed(): boolean {
    if (tiaEnabled && getTestSelectorLocation()) {
        return true;
    }
    return false;
}

function getTIALevel() {
    if (fileLevel && fileLevel.toUpperCase() == "FALSE") {
        return "method";
    }
    return "file";
}

function responseContainsNoTests(filePath: string): Q.Promise<boolean> {
    return readFileContents(filePath, "utf-8").then(function (resp) {
        if (resp == "/Tests:") {
            return true;
        }
        else {
            return false;
        }
    });
}<|MERGE_RESOLUTION|>--- conflicted
+++ resolved
@@ -699,18 +699,15 @@
                 .then(function (vsVersion) {
                     try {
                         vstestLocation = getVSTestLocation(vsVersion);
-<<<<<<< HEAD
+                        let disableTIA = tl.getVariable("DisableTestImpactAnalysis");
+                        if (disableTIA !== undefined && disableTIA.toLowerCase() === "true") {
+                            tiaEnabled = false;
+                        }
                         vsTestVersionForTIA = getVsTestVersion();
                         if (vsTestVersionForTIA == null || (vsTestVersionForTIA[0] < 15 || (vsTestVersionForTIA[0] == 15 && vsTestVersionForTIA[1] == 0 && vsTestVersionForTIA[2] < 25807))) {
                             tl.warning(tl.loc("VstestTIANotSupported"));
                             tiaEnabled = false;
                         }                        
-=======
-                        let disableTIA = tl.getVariable("DisableTestImpactAnalysis");
-                        if (disableTIA !== undefined && disableTIA.toLowerCase() === "true") {
-                            tiaEnabled = false;
-                        }
->>>>>>> 43e9fabb
                     } catch (e) {
                         tl.error(e.message);
                         defer.resolve(1);
